from test.unit.base import ClientBaseCase
from test.unit.objects.linode_interface_test import (
    build_interface_options_public,
    build_interface_options_vlan,
    build_interface_options_vpc,
)

from linode_api4 import (
    InstancePlacementGroupAssignment,
    InterfaceGeneration,
)
from linode_api4.objects import ConfigInterface


class LinodeTest(ClientBaseCase):
    """
    Tests methods of the Linode class
    """

    def test_instance_create_with_user_data(self):
        """
        Tests that the metadata field is populated on Linode create.
        """

        with self.mock_post("linode/instances/123") as m:
            self.client.linode.instance_create(
                "g6-nanode-1",
                "us-southeast",
                metadata=self.client.linode.build_instance_metadata(
                    user_data="cool"
                ),
            )

            self.assertEqual(
                m.call_data,
                {
                    "region": "us-southeast",
                    "type": "g6-nanode-1",
                    "metadata": {"user_data": "Y29vbA=="},
                },
            )

    def test_instance_create_with_interfaces_legacy(self):
        """
        Tests that user can pass a list of interfaces on Linode create.
        """
        interfaces = [
            {"purpose": "public"},
            ConfigInterface(
                purpose="vlan", label="cool-vlan", ipam_address="10.0.0.4/32"
            ),
        ]
        with self.mock_post("linode/instances/123") as m:
            self.client.linode.instance_create(
                "us-southeast",
                "g6-nanode-1",
                interface_generation=InterfaceGeneration.LEGACY_CONFIG,
                interfaces=interfaces,
            )

            self.assertEqual(
                m.call_data["interfaces"],
                [
                    {"purpose": "public"},
                    {
                        "purpose": "vlan",
                        "label": "cool-vlan",
                        "ipam_address": "10.0.0.4/32",
                    },
                ],
            )

    def test_build_instance_metadata(self):
        """
        Tests that the metadata field is built correctly.
        """
        self.assertEqual(
            self.client.linode.build_instance_metadata(user_data="cool"),
            {"user_data": "Y29vbA=="},
        )

        self.assertEqual(
            self.client.linode.build_instance_metadata(
                user_data="cool", encode_user_data=False
            ),
            {"user_data": "cool"},
        )

    def test_create_with_placement_group(self):
        """
        Tests that you can create a Linode with a Placement Group
        """

        with self.mock_post("linode/instances/123") as m:
            self.client.linode.instance_create(
                "g6-nanode-1",
                "eu-west",
                placement_group=InstancePlacementGroupAssignment(
                    id=123,
                    compliant_only=True,
                ),
            )

        self.assertEqual(
            m.call_data["placement_group"], {"id": 123, "compliant_only": True}
        )

<<<<<<< HEAD
    def test_instance_create_with_interfaces_linode(self):
        """
        Tests that a Linode can be created alongside multiple LinodeInterfaces.
        """

        interfaces = [
            build_interface_options_public(),
            build_interface_options_vpc(),
            build_interface_options_vlan(),
        ]

        with self.mock_post("linode/instances/124") as m:
            self.client.linode.instance_create(
                "g6-nanode-1",
                "us-mia",
                interface_generation=InterfaceGeneration.LINODE,
                interfaces=interfaces,
            )

            assert m.call_data == {
                "region": "us-mia",
                "type": "g6-nanode-1",
                "interface_generation": "linode",
                "interfaces": [iface._serialize() for iface in interfaces],
            }
=======
    def test_create_with_maintenance_policy(self):
        """
        Tests that you can create a Linode with a maintenance policy
        """

        with self.mock_post("linode/instances/123") as m:
            self.client.linode.instance_create(
                "g6-nanode-1",
                "eu-west",
                maintenance_policy="linode/migrate",
            )

        self.assertEqual(m.call_data["maintenance_policy"], "linode/migrate")
>>>>>>> f2055c68


class TypeTest(ClientBaseCase):
    def test_get_types(self):
        """
        Tests that Linode types can be returned
        """
        types = self.client.linode.types()

        self.assertEqual(len(types), 5)
        for t in types:
            self.assertTrue(t._populated)
            self.assertIsNotNone(t.id)
            self.assertIsNotNone(t.label)
            self.assertIsNotNone(t.disk)
            self.assertIsNotNone(t.type_class)
            self.assertIsNotNone(t.gpus)
            self.assertIsNone(t.successor)
            self.assertIsNotNone(t.region_prices)
            self.assertIsNotNone(t.addons.backups.region_prices)
            self.assertIsNotNone(t.accelerated_devices)<|MERGE_RESOLUTION|>--- conflicted
+++ resolved
@@ -105,7 +105,6 @@
             m.call_data["placement_group"], {"id": 123, "compliant_only": True}
         )
 
-<<<<<<< HEAD
     def test_instance_create_with_interfaces_linode(self):
         """
         Tests that a Linode can be created alongside multiple LinodeInterfaces.
@@ -131,8 +130,8 @@
                 "interface_generation": "linode",
                 "interfaces": [iface._serialize() for iface in interfaces],
             }
-=======
-    def test_create_with_maintenance_policy(self):
+
+def test_create_with_maintenance_policy(self):
         """
         Tests that you can create a Linode with a maintenance policy
         """
@@ -145,7 +144,6 @@
             )
 
         self.assertEqual(m.call_data["maintenance_policy"], "linode/migrate")
->>>>>>> f2055c68
 
 
 class TypeTest(ClientBaseCase):
