--- conflicted
+++ resolved
@@ -27,15 +27,15 @@
             region.placement_group_limits.maximum_linodes_per_pg, 5
         )
 
-<<<<<<< HEAD
+
         # Test monitors section
         self.assertIsNotNone(region.monitors)
         self.assertEqual(region.monitors.alerts, ["Managed Databases"])
         self.assertEqual(region.monitors.metrics, ["Managed Databases"])
-=======
+
         self.assertIsNotNone(region.capabilities)
         self.assertIn("Linode Interfaces", region.capabilities)
->>>>>>> ffdb4387
+
 
     def test_region_availability(self):
         """
