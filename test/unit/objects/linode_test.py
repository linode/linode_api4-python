from datetime import datetime
from test.unit.base import ClientBaseCase
from test.unit.objects.linode_interface_test import (
    LinodeInterfaceTest,
    build_interface_options_public,
    build_interface_options_vlan,
    build_interface_options_vpc,
)

from linode_api4 import (
<<<<<<< HEAD
    ConfigInterfaceIPv6SLAAC,
    InstanceDiskEncryptionType,
=======
    InstanceDiskEncryptionType,
    InterfaceGeneration,
>>>>>>> 06f8a5fe
    NetworkInterface,
)
from linode_api4.objects import (
    Config,
    ConfigInterface,
    ConfigInterfaceIPv4,
    ConfigInterfaceIPv6,
    ConfigInterfaceIPv6Options,
    ConfigInterfaceIPv6Range,
    ConfigInterfaceIPv6RangeOptions,
    ConfigInterfaceIPv6SLAAC,
    ConfigInterfaceIPv6SLAACOptions,
    Disk,
    Image,
    Instance,
    StackScript,
    Type,
    VPCSubnet,
)


class LinodeTest(ClientBaseCase):
    """
    Tests methods of the Linode class
    """

    def test_get_linode(self):
        """
        Tests that a client is loaded correctly by ID
        """
        linode = Instance(self.client, 123)
        self.assertEqual(linode._populated, False)

        self.assertEqual(linode.label, "linode123")
        self.assertEqual(linode.group, "test")

        self.assertTrue(isinstance(linode.image, Image))
        self.assertEqual(linode.image.label, "Ubuntu 17.04")
        self.assertEqual(
            linode.host_uuid, "3a3ddd59d9a78bb8de041391075df44de62bfec8"
        )
        self.assertEqual(linode.watchdog_enabled, True)
        self.assertEqual(
            linode.disk_encryption, InstanceDiskEncryptionType.disabled
        )
        self.assertEqual(linode.lke_cluster_id, None)

        json = linode._raw_json
        self.assertIsNotNone(json)
        self.assertEqual(json["id"], 123)
        self.assertEqual(json["label"], "linode123")
        self.assertEqual(json["group"], "test")

        # test that the _raw_json stored on the object is sufficient to populate
        # a new object
        linode2 = Instance(self.client, json["id"], json=json)

        self.assertTrue(linode2._populated)
        self.assertEqual(linode2.id, linode.id)
        self.assertEqual(linode2.label, linode.label)
        self.assertEqual(linode2.group, linode.group)
        self.assertEqual(linode2._raw_json, linode._raw_json)

    def test_transfer(self):
        """
        Tests that you can get transfer
        """
        linode = Instance(self.client, 123)

        transfer = linode.transfer

        self.assertEqual(transfer.quota, 471)
        self.assertEqual(transfer.billable, 0)
        self.assertEqual(transfer.used, 10369075)

    def test_rebuild(self):
        """
        Tests that you can rebuild with an image
        """
        linode = Instance(self.client, 123)

        with self.mock_post("/linode/instances/123") as m:
            pw = linode.rebuild(
                "linode/debian9",
                disk_encryption=InstanceDiskEncryptionType.enabled,
            )

            self.assertIsNotNone(pw)
            self.assertTrue(isinstance(pw, str))

            self.assertEqual(m.call_url, "/linode/instances/123/rebuild")

            self.assertEqual(
                m.call_data,
                {
                    "image": "linode/debian9",
                    "root_pass": pw,
                    "disk_encryption": "enabled",
                },
            )

    def test_available_backups(self):
        """
        Tests that a Linode can retrieve its own backups
        """
        linode = Instance(self.client, 123)

        backups = linode.available_backups

        # assert we got the correct number of automatic backups
        self.assertEqual(len(backups.automatic), 3)

        # examine one automatic backup
        b = backups.automatic[0]
        self.assertEqual(b.id, 12345)
        self.assertEqual(b._populated, True)
        self.assertEqual(b.status, "successful")
        self.assertEqual(b.type, "auto")
        self.assertEqual(
            b.created,
            datetime(year=2018, month=1, day=9, hour=0, minute=1, second=1),
        )
        self.assertEqual(
            b.updated,
            datetime(year=2018, month=1, day=9, hour=0, minute=1, second=1),
        )
        self.assertEqual(
            b.finished,
            datetime(year=2018, month=1, day=9, hour=0, minute=1, second=1),
        )
        self.assertEqual(b.region.id, "us-east-1a")
        self.assertEqual(b.label, None)
        self.assertEqual(b.message, None)
        self.assertEqual(b.available, True)

        self.assertEqual(len(b.disks), 2)
        self.assertEqual(b.disks[0].size, 1024)
        self.assertEqual(b.disks[0].label, "Debian 8.1 Disk")
        self.assertEqual(b.disks[0].filesystem, "ext4")
        self.assertEqual(b.disks[1].size, 0)
        self.assertEqual(b.disks[1].label, "256MB Swap Image")
        self.assertEqual(b.disks[1].filesystem, "swap")

        self.assertEqual(len(b.configs), 1)
        self.assertEqual(b.configs[0], "My Debian 8.1 Profile")

        # assert that snapshots came back as expected
        self.assertEqual(backups.snapshot.current, None)
        self.assertEqual(backups.snapshot.in_progress, None)

    def test_update_linode(self):
        """
        Tests that a Linode can be updated
        """
        with self.mock_put("linode/instances/123") as m:
            linode = self.client.load(Instance, 123)

            linode.label = "NewLinodeLabel"
            linode.group = "new_group"
            linode.save()

            self.assertEqual(m.call_url, "/linode/instances/123")
            self.assertEqual(
                m.call_data,
                {
                    "alerts": {
                        "cpu": 90,
                        "io": 5000,
                        "network_in": 5,
                        "network_out": 5,
                        "transfer_quota": 80,
                    },
                    "backups": {
                        "enabled": True,
                        "schedule": {"day": "Scheduling", "window": "W02"},
                    },
                    "label": "NewLinodeLabel",
                    "group": "new_group",
                    "tags": ["something"],
                    "watchdog_enabled": True,
                },
            )

    def test_delete_linode(self):
        """
        Tests that deleting a Linode creates the correct api request
        """
        with self.mock_delete() as m:
            linode = Instance(self.client, 123)
            linode.delete()

            self.assertEqual(m.call_url, "/linode/instances/123")

    def test_reboot(self):
        """
        Tests that you can submit a correct reboot api request
        """
        linode = Instance(self.client, 123)
        result = {}

        with self.mock_post(result) as m:
            linode.reboot()
            self.assertEqual(m.call_url, "/linode/instances/123/reboot")

    def test_shutdown(self):
        """
        Tests that you can submit a correct shutdown api request
        """
        linode = Instance(self.client, 123)
        result = {}

        with self.mock_post(result) as m:
            linode.shutdown()
            self.assertEqual(m.call_url, "/linode/instances/123/shutdown")

    def test_boot(self):
        """
        Tests that you can submit a correct boot api request
        """
        linode = Instance(self.client, 123)
        result = {}

        with self.mock_post(result) as m:
            linode.boot()
            self.assertEqual(m.call_url, "/linode/instances/123/boot")

    def test_resize(self):
        """
        Tests that you can submit a correct resize api request
        """
        linode = Instance(self.client, 123)
        result = {}

        with self.mock_post(result) as m:
            linode.resize(new_type="g6-standard-1")
            self.assertEqual(m.call_url, "/linode/instances/123/resize")
            self.assertEqual(m.call_data["type"], "g6-standard-1")

    def test_resize_with_class(self):
        """
        Tests that you can submit a correct resize api request with a Base class type
        """
        linode = Instance(self.client, 123)
        ltype = Type(self.client, "g6-standard-2")
        result = {}

        with self.mock_post(result) as m:
            linode.resize(new_type=ltype)
            self.assertEqual(m.call_url, "/linode/instances/123/resize")
            self.assertEqual(m.call_data["type"], "g6-standard-2")

    def test_boot_with_config(self):
        """
        Tests that you can submit a correct boot with a config api request
        """
        linode = Instance(self.client, 123)
        config = linode.configs[0]
        result = {}

        with self.mock_post(result) as m:
            linode.boot(config=config)
            self.assertEqual(m.call_url, "/linode/instances/123/boot")

    def test_mutate(self):
        """
        Tests that you can submit a correct mutate api request
        """
        linode = Instance(self.client, 123)
        result = {}

        with self.mock_post(result) as m:
            linode.mutate()
            self.assertEqual(m.call_url, "/linode/instances/123/mutate")
            self.assertEqual(m.call_data["allow_auto_disk_resize"], True)

    def test_firewalls(self):
        """
        Tests that you can submit a correct firewalls api request
        """
        linode = Instance(self.client, 123)

        with self.mock_get("/linode/instances/123/firewalls") as m:
            result = linode.firewalls()
            self.assertEqual(m.call_url, "/linode/instances/123/firewalls")
            self.assertEqual(len(result), 1)

    def test_apply_firewalls(self):
        """
        Tests that you can submit a correct apply firewalls api request
        """
        linode = Instance(self.client, 123)

        with self.mock_post({}) as m:
            result = linode.apply_firewalls()
            self.assertEqual(
                m.call_url, "/linode/instances/123/firewalls/apply"
            )
            self.assertEqual(result, True)

    def test_volumes(self):
        """
        Tests that you can submit a correct volumes api request
        """
        linode = Instance(self.client, 123)

        with self.mock_get("/linode/instances/123/volumes") as m:
            result = linode.volumes()
            self.assertEqual(m.call_url, "/linode/instances/123/volumes")
            self.assertEqual(len(result), 1)

    def test_nodebalancers(self):
        """
        Tests that you can submit a correct nodebalancers api request
        """
        linode = Instance(self.client, 123)

        with self.mock_get("/linode/instances/123/nodebalancers") as m:
            result = linode.nodebalancers()
            self.assertEqual(m.call_url, "/linode/instances/123/nodebalancers")
            self.assertEqual(len(result), 1)

    def test_transfer_year_month(self):
        """
        Tests that you can submit a correct transfer api request
        """
        linode = Instance(self.client, 123)

        with self.mock_get("/linode/instances/123/transfer/2023/4") as m:
            linode.transfer_year_month(2023, 4)
            self.assertEqual(
                m.call_url, "/linode/instances/123/transfer/2023/4"
            )

    def test_lke_cluster(self):
        """
        Tests that you can grab the parent LKE cluster from an instance node
        """
        linode = Instance(self.client, 456)

        assert linode.lke_cluster_id == 18881
        assert linode.lke_cluster.id == linode.lke_cluster_id

    def test_duplicate(self):
        """
        Tests that you can submit a correct disk clone api request
        """
        disk = Disk(self.client, 12345, 123)

        with self.mock_post("/linode/instances/123/disks/12345/clone") as m:
            disk.duplicate()
            self.assertEqual(
                m.call_url, "/linode/instances/123/disks/12345/clone"
            )

        assert disk.disk_encryption == InstanceDiskEncryptionType.disabled

    def test_disk_password(self):
        """
        Tests that you can submit a correct disk password reset api request
        """
        disk = Disk(self.client, 12345, 123)

        with self.mock_post({}) as m:
            disk.reset_root_password()
            self.assertEqual(
                m.call_url, "/linode/instances/123/disks/12345/password"
            )

    def test_instance_password(self):
        """
        Tests that you can submit a correct instance password reset api request
        """
        instance = Instance(self.client, 123)

        with self.mock_post({}) as m:
            instance.reset_instance_root_password()
            self.assertEqual(m.call_url, "/linode/instances/123/password")

    def test_ips(self):
        """
        Tests that you can submit a correct ips api request
        """
        linode = Instance(self.client, 123)

        ips = linode.ips

        assert ips.ipv4 is not None
        assert ips.ipv6 is not None
        assert ips.ipv4.public is not None
        assert ips.ipv4.private is not None
        assert ips.ipv4.shared is not None
        assert ips.ipv4.reserved is not None
        assert ips.ipv4.vpc is not None
        assert ips.ipv6.slaac is not None
        assert ips.ipv6.link_local is not None
        assert ips.ipv6.ranges is not None

        vpc_ip = ips.ipv4.vpc[0]
        assert vpc_ip.nat_1_1 == "172.233.179.133"
        assert vpc_ip.address_range == None
        assert vpc_ip.vpc_id == 39246
        assert vpc_ip.subnet_id == 39388
        assert vpc_ip.config_id == 59036295
        assert vpc_ip.interface_id == 1186165
        assert vpc_ip.active

    def test_initiate_migration(self):
        """
        Tests that you can initiate a pending migration
        """
        linode = Instance(self.client, 123)
        result = {}

        with self.mock_post(result) as m:
            linode.initiate_migration()
            self.assertEqual(m.call_url, "/linode/instances/123/migrate")

    def test_create_disk(self):
        """
        Tests that disk_create behaves as expected
        """
        linode = Instance(self.client, 123)

        with self.mock_post("/linode/instances/123/disks/12345") as m:
            disk, gen_pass = linode.disk_create(
                1234,
                label="test",
                authorized_users=["test"],
                image="linode/debian12",
            )
            self.assertEqual(m.call_url, "/linode/instances/123/disks")
            self.assertEqual(
                m.call_data,
                {
                    "size": 1234,
                    "label": "test",
                    "root_pass": gen_pass,
                    "image": "linode/debian12",
                    "authorized_users": ["test"],
                    "read_only": False,
                },
            )

        assert disk.id == 12345
        assert disk.disk_encryption == InstanceDiskEncryptionType.disabled

    def test_get_placement_group(self):
        """
        Tests that you can get the placement group for a Linode
        """
        linode = Instance(self.client, 123)

        pg = linode.placement_group

        assert pg.id == 123
        assert pg.label == "test"
        assert pg.placement_group_type == "anti_affinity:local"

        # Invalidate the instance and try again
        # This makes sure the implicit refresh/cache logic works
        # as expected
        linode.invalidate()

        pg = linode.placement_group

        assert pg.id == 123
        assert pg.label == "test"
        assert pg.placement_group_type == "anti_affinity:local"

    def test_get_interfaces(self):
        # Local import to avoid circular dependency
        from linode_interface_test import (  # pylint: disable=import-outside-toplevel
            LinodeInterfaceTest,
        )

        instance = Instance(self.client, 124)

        assert instance.interface_generation == InterfaceGeneration.LINODE

        interfaces = instance.interfaces

        LinodeInterfaceTest.assert_linode_124_interface_123(
            next(iface for iface in interfaces if iface.id == 123)
        )

        LinodeInterfaceTest.assert_linode_124_interface_456(
            next(iface for iface in interfaces if iface.id == 456)
        )

        LinodeInterfaceTest.assert_linode_124_interface_789(
            next(iface for iface in interfaces if iface.id == 789)
        )

    def test_get_interfaces_settings(self):
        instance = Instance(self.client, 124)
        iface_settings = instance.interfaces_settings

        assert iface_settings.network_helper

        assert iface_settings.default_route.ipv4_interface_id == 123
        assert iface_settings.default_route.ipv4_eligible_interface_ids == [
            123,
            456,
            789,
        ]

        assert iface_settings.default_route.ipv6_interface_id == 456
        assert iface_settings.default_route.ipv6_eligible_interface_ids == [
            123,
            456,
        ]

    def test_update_interfaces_settings(self):
        instance = Instance(self.client, 124)
        iface_settings = instance.interfaces_settings

        iface_settings.network_helper = False
        iface_settings.default_route.ipv4_interface_id = 456
        iface_settings.default_route.ipv6_interface_id = 123

        print(vars(iface_settings))

        with self.mock_put("/linode/instances/124/interfaces/settings") as m:
            iface_settings.save()

            assert m.call_data == {
                "network_helper": False,
                "default_route": {
                    "ipv4_interface_id": 456,
                    "ipv6_interface_id": 123,
                },
            }

    def test_upgrade_interfaces(self):
        # Local import to avoid circular dependency
        from linode_interface_test import (  # pylint: disable=import-outside-toplevel
            LinodeInterfaceTest,
        )

        instance = Instance(self.client, 124)

        with self.mock_post("/linode/instances/124/upgrade-interfaces") as m:
            result = instance.upgrade_interfaces(123)

            assert m.called
            assert m.call_data == {"config_id": 123, "dry_run": False}

        assert result.config_id == 123
        assert result.dry_run

        # We don't use the assertion helpers here because dry runs return
        # a MappedObject.
        LinodeInterfaceTest.assert_linode_124_interface_123(
            result.interfaces[0]
        )
        LinodeInterfaceTest.assert_linode_124_interface_456(
            result.interfaces[1]
        )
        LinodeInterfaceTest.assert_linode_124_interface_789(
            result.interfaces[2]
        )

    def test_upgrade_interfaces_dry(self):
        instance = Instance(self.client, 124)

        with self.mock_post("/linode/instances/124/upgrade-interfaces") as m:
            result = instance.upgrade_interfaces(123, dry_run=True)

            assert m.called
            assert m.call_data == {
                "config_id": 123,
                "dry_run": True,
            }

        assert result.config_id == 123
        assert result.dry_run

        # We don't use the assertion helpers here because dry runs return
        # a MappedObject.
        assert result.interfaces[0].id == 123
        assert result.interfaces[0].public is not None

        assert result.interfaces[1].id == 456
        assert result.interfaces[1].vpc is not None

        assert result.interfaces[2].id == 789
        assert result.interfaces[2].vlan is not None

    def test_create_interface_public(self):
        instance = Instance(self.client, 124)

        iface = build_interface_options_public()

        with self.mock_post("/linode/instances/124/interfaces/123") as m:
            result = instance.interface_create(**vars(iface))

            assert m.call_data == {
                "firewall_id": iface.firewall_id,
                "default_route": iface.default_route._serialize(),
                "public": iface.public._serialize(),
            }

        LinodeInterfaceTest.assert_linode_124_interface_123(result)

    def test_create_interface_vpc(self):
        instance = Instance(self.client, 124)

        iface = build_interface_options_vpc()

        with self.mock_post("/linode/instances/124/interfaces/456") as m:
            result = instance.interface_create(**vars(iface))

            assert m.call_data == {
                "firewall_id": iface.firewall_id,
                "default_route": iface.default_route._serialize(),
                "vpc": iface.vpc._serialize(),
            }

        LinodeInterfaceTest.assert_linode_124_interface_456(result)

    def test_create_interface_vlan(self):
        instance = Instance(self.client, 124)

        iface = build_interface_options_vlan()

        with self.mock_post("/linode/instances/124/interfaces/789") as m:
            result = instance.interface_create(**vars(iface))

            assert m.call_data == {"vlan": iface.vlan._serialize()}

        LinodeInterfaceTest.assert_linode_124_interface_789(result)


class DiskTest(ClientBaseCase):
    """
    Tests for the Disk object
    """

    def test_resize(self):
        """
        Tests that a resize is submitted correctly
        """
        disk = Disk(self.client, 12345, 123)

        with self.mock_post({}) as m:
            r = disk.resize(1000)

            self.assertTrue(r)

            self.assertEqual(
                m.call_url, "/linode/instances/123/disks/12345/resize"
            )
            self.assertEqual(m.call_data, {"size": 1000})


class ConfigTest(ClientBaseCase):
    """
    Tests for the Config object
    """

    def test_update_interfaces(self):
        """
        Tests that a configs interfaces update correctly
        """

        json = self.client.get("/linode/instances/123/configs/456789")
        config = Config(self.client, 456789, 123, json=json)

        with self.mock_put("/linode/instances/123/configs/456789") as m:
            new_interfaces = [
                {"purpose": "public", "primary": True},
                ConfigInterface("vlan", label="cool-vlan"),
                ConfigInterface(
                    "vpc",
                    vpc_id=18881,
                    subnet_id=123,
                    ipv4=ConfigInterfaceIPv4(vpc="10.0.0.4", nat_1_1="any"),
                    ipv6=ConfigInterfaceIPv6(
                        slaac=[
                            ConfigInterfaceIPv6SLAAC(
                                range="1234::5678/64", address="1234::5678"
                            )
                        ],
                        ranges=[
                            ConfigInterfaceIPv6Range(range="1234::5678/64")
                        ],
                        is_public=True,
                    ),
                ),
            ]

            config.interfaces = new_interfaces

            config.save()

            assert m.call_url == "/linode/instances/123/configs/456789"
            assert m.call_data.get("interfaces") == [
                {
                    "purpose": "public",
                    "primary": True,
                },
                {
                    "purpose": "vlan",
                    "label": "cool-vlan",
                },
                {
                    "purpose": "vpc",
                    "subnet_id": 123,
                    "ipv4": {
                        "vpc": "10.0.0.4",
                        "nat_1_1": "any",
                    },
                    "ipv6": {
                        "slaac": [
                            {
                                "range": "1234::5678/64",
                                # NOTE: Address is read-only so it shouldn't be specified here
                            }
                        ],
                        "ranges": [
                            {
                                "range": "1234::5678/64",
                            }
                        ],
                        "is_public": True,
                    },
                },
            ]

    def test_get_config(self):
        json = self.client.get("/linode/instances/123/configs/456789")
        config = Config(self.client, 456789, 123, json=json)

        self.assertEqual(config.root_device, "/dev/sda")
        self.assertEqual(config.comments, "")
        self.assertIsNotNone(config.helpers)
        self.assertEqual(config.label, "My Ubuntu 17.04 LTS Profile")
        self.assertEqual(
            config.created,
            datetime(year=2014, month=10, day=7, hour=20, minute=4, second=0),
        )
        self.assertEqual(config.memory_limit, 0)
        self.assertEqual(config.id, 456789)
        self.assertIsNotNone(config.interfaces)
        self.assertEqual(config.run_level, "default")
        self.assertIsNone(config.initrd)
        self.assertEqual(config.virt_mode, "paravirt")
        self.assertIsNotNone(config.devices)

    def test_interface_ipv4(self):
        json = {"vpc": "10.0.0.1", "nat_1_1": "any"}

        ipv4 = ConfigInterfaceIPv4.from_json(json)

        self.assertEqual(ipv4.vpc, "10.0.0.1")
        self.assertEqual(ipv4.nat_1_1, "any")

    def test_interface_ipv6(self):
        json = {
            "slaac": [{"range": "1234::5678/64", "address": "1234::5678"}],
            "ranges": [{"range": "1234::5678/64"}],
            "is_public": True,
        }

        ipv6 = ConfigInterfaceIPv6.from_json(json)

        assert len(ipv6.slaac) == 1
        assert ipv6.slaac[0].range == "1234::5678/64"
        assert ipv6.slaac[0].address == "1234::5678"

        assert len(ipv6.ranges) == 1
        assert ipv6.ranges[0].range == "1234::5678/64"

        assert ipv6.is_public

    def test_config_devices_unwrap(self):
        """
        Tests that config devices can be successfully converted to a dict.
        """

        inst = Instance(self.client, 123)
        assert inst.configs[0].devices.dict.get("sda").get("id") == 12345


class StackScriptTest(ClientBaseCase):
    """
    Tests the methods of the StackScript class.
    """

    def test_get_stackscript(self):
        """
        Tests that a stackscript is loaded correctly by ID
        """
        stackscript = StackScript(self.client, 10079)

        self.assertEqual(stackscript.id, 10079)
        self.assertEqual(stackscript.deployments_active, 1)
        self.assertEqual(stackscript.deployments_total, 12)
        self.assertEqual(stackscript.rev_note, "Set up MySQL")
        self.assertTrue(stackscript.mine)
        self.assertTrue(stackscript.is_public)
        self.assertIsNotNone(stackscript.user_defined_fields)
        self.assertIsNotNone(stackscript.images)


class TypeTest(ClientBaseCase):

    def test_get_type_by_id(self):
        """
        Tests that a Linode type is loaded correctly by ID
        """
        t = Type(self.client, "g6-nanode-1")
        self.assertEqual(t._populated, False)

        self.assertEqual(t.vcpus, 1)
        self.assertEqual(t.gpus, 0)
        self.assertEqual(t.label, "Linode 1024")
        self.assertEqual(t.disk, 20480)
        self.assertEqual(t.type_class, "nanode")
        self.assertEqual(t.region_prices[0].id, "us-east")

    def test_get_type_gpu(self):
        """
        Tests that gpu types load up right
        """
        t = Type(self.client, "g6-gpu-2")
        self.assertEqual(t._populated, False)

        self.assertEqual(t.gpus, 1)
        self.assertEqual(t._populated, True)

    def test_load_type(self):
        """
        Tests that a type can be loaded using LinodeClient.load(...)
        """

        t = self.client.load(Type, "g6-nanode-1")
        self.assertEqual(t._populated, True)
        self.assertEqual(t.type_class, "nanode")

    def test_save_noforce(self):
        """
        Tests that a client will only save if changes are detected
        """
        linode = Instance(self.client, 123)
        self.assertEqual(linode._populated, False)

        self.assertEqual(linode.label, "linode123")
        self.assertEqual(linode.group, "test")

        assert not linode._changed

        with self.mock_put("linode/instances") as m:
            linode.save(force=False)
            assert not m.called

        linode.label = "blah"
        assert linode._changed

        with self.mock_put("linode/instances") as m:
            linode.save(force=False)
            assert m.called
            assert m.call_url == "/linode/instances/123"
            assert m.call_data["label"] == "blah"

        assert not linode._changed

    def test_save_force(self):
        """
        Tests that a client will forcibly save by default
        """
        linode = Instance(self.client, 123)
        self.assertEqual(linode._populated, False)

        self.assertEqual(linode.label, "linode123")
        self.assertEqual(linode.group, "test")

        assert not linode._changed

        with self.mock_put("linode/instances") as m:
            linode.save()
            assert m.called


class ConfigInterfaceTest(ClientBaseCase):
    def test_list(self):
        config = Config(self.client, 456789, 123)
        config._api_get()
        assert {v.id for v in config.interfaces} == {123, 321, 456}
        assert {v.purpose for v in config.interfaces} == {
            "vlan",
            "vpc",
            "public",
        }

    def test_update(self):
        config = Config(self.client, 456789, 123)
        config._api_get()
        config.interfaces = [
            {"purpose": "public"},
            ConfigInterface(
                purpose="vlan", label="cool-vlan", ipam_address="10.0.0.4/32"
            ),
        ]

        with self.mock_put("linode/instances/123/configs/456789") as m:
            config.save()
            assert m.call_url == "/linode/instances/123/configs/456789"
            assert m.call_data["interfaces"] == [
                {"purpose": "public"},
                {
                    "purpose": "vlan",
                    "label": "cool-vlan",
                    "ipam_address": "10.0.0.4/32",
                },
            ]


class TestNetworkInterface(ClientBaseCase):
    def test_create_interface_public(self):
        config = Config(self.client, 456789, 123)
        config._api_get()

        with self.mock_post(
            "linode/instances/123/configs/456789/interfaces/456"
        ) as m:
            interface = config.interface_create_public(primary=True)

            assert m.called
            assert (
                m.call_url == "/linode/instances/123/configs/456789/interfaces"
            )
            assert m.method == "post"
            assert m.call_data == {"purpose": "public", "primary": True}

            assert interface.id == 456
            assert interface.purpose == "public"
            assert interface.primary

    def test_create_interface_vlan(self):
        config = Config(self.client, 456789, 123)
        config._api_get()

        with self.mock_post(
            "linode/instances/123/configs/456789/interfaces/321"
        ) as m:
            interface = config.interface_create_vlan(
                "test-interface", ipam_address="10.0.0.2/32"
            )

            assert m.called
            assert (
                m.call_url == "/linode/instances/123/configs/456789/interfaces"
            )
            assert m.method == "post"
            assert m.call_data == {
                "purpose": "vlan",
                "label": "test-interface",
                "ipam_address": "10.0.0.2/32",
            }

            assert interface.id == 321
            assert interface.purpose == "vlan"
            assert not interface.primary
            assert interface.label == "test-interface"
            assert interface.ipam_address == "10.0.0.2"

    def test_create_interface_vpc(self):
        config = Config(self.client, 456789, 123)
        config._api_get()

        with self.mock_post(
            "linode/instances/123/configs/456789/interfaces/123"
        ) as m:
            interface = config.interface_create_vpc(
                subnet=VPCSubnet(self.client, 789, 123456),
                primary=True,
                ipv4=ConfigInterfaceIPv4(vpc="10.0.0.4", nat_1_1="any"),
                ipv6=ConfigInterfaceIPv6Options(
                    slaac=[ConfigInterfaceIPv6SLAACOptions(range="auto")],
                    ranges=[ConfigInterfaceIPv6RangeOptions(range="auto")],
                    is_public=True,
                ),
                ip_ranges=["10.0.0.0/24"],
            )

            assert m.called
            assert (
                m.call_url == "/linode/instances/123/configs/456789/interfaces"
            )
            assert m.method == "post"
            assert m.call_data == {
                "purpose": "vpc",
                "primary": True,
                "subnet_id": 789,
                "ipv4": {"vpc": "10.0.0.4", "nat_1_1": "any"},
                "ipv6": {
                    "slaac": [{"range": "auto"}],
                    "ranges": [{"range": "auto"}],
                    "is_public": True,
                },
                "ip_ranges": ["10.0.0.0/24"],
            }

            assert interface.id == 123
            assert interface.purpose == "vpc"
            assert interface.primary
            assert interface.vpc.id == 123456
            assert interface.subnet.id == 789

            assert interface.ipv4.vpc == "10.0.0.2"
            assert interface.ipv4.nat_1_1 == "any"

            assert len(interface.ipv6.slaac) == 1
            assert interface.ipv6.slaac[0].range == "1234::5678/64"
            assert interface.ipv6.slaac[0].address == "1234::5678"

            assert len(interface.ipv6.ranges) == 1
            assert interface.ipv6.ranges[0].range == "1234::5678/64"

            assert interface.ipv6.is_public

            assert interface.ip_ranges == ["10.0.0.0/24"]

    def test_update(self):
        interface = NetworkInterface(self.client, 123, 456789, 123)
        interface._api_get()

        interface.ipv4.vpc = "10.0.0.3"
        interface.ipv6.is_public = False
        interface.primary = False
        interface.ip_ranges = ["10.0.0.2/32"]

        with self.mock_put(
            "linode/instances/123/configs/456789/interfaces/123/put"
        ) as m:
            interface.save()

            assert m.called
            assert (
                m.call_url
                == "/linode/instances/123/configs/456789/interfaces/123"
            )
            assert m.method == "put"
            assert m.call_data == {
                "primary": False,
                "ipv4": {"vpc": "10.0.0.3", "nat_1_1": "any"},
                "ipv6": {
                    "slaac": [{"range": "1234::5678/64"}],
                    "ranges": [{"range": "1234::5678/64"}],
                    "is_public": False,
                },
                "ip_ranges": ["10.0.0.2/32"],
            }

    def test_get_vlan(self):
        interface = NetworkInterface(self.client, 321, 456789, instance_id=123)
        interface._api_get()

        self.assertEqual(interface.id, 321)
        self.assertEqual(interface.ipam_address, "10.0.0.2")
        self.assertEqual(interface.purpose, "vlan")
        self.assertEqual(interface.label, "test-interface")

    def test_get_vpc(self):
        interface = NetworkInterface(self.client, 123, 456789, instance_id=123)
        interface._api_get()

        self.assertEqual(interface.id, 123)
        self.assertEqual(interface.purpose, "vpc")
        self.assertEqual(interface.vpc.id, 123456)
        self.assertEqual(interface.subnet.id, 789)

        self.assertEqual(interface.ipv4.vpc, "10.0.0.2")
        self.assertEqual(interface.ipv4.nat_1_1, "any")

        self.assertEqual(len(interface.ipv6.slaac), 1)
        self.assertEqual(interface.ipv6.slaac[0].range, "1234::5678/64")
        self.assertEqual(interface.ipv6.slaac[0].address, "1234::5678")
        self.assertEqual(len(interface.ipv6.ranges), 1)
        self.assertEqual(interface.ipv6.ranges[0].range, "1234::5678/64")
        self.assertEqual(interface.ipv6.is_public, True)

        self.assertEqual(interface.ip_ranges, ["10.0.0.0/24"])
        self.assertEqual(interface.active, True)

    def test_list(self):
        config = Config(self.client, 456789, 123)
        config._api_get()
        interfaces = config.network_interfaces

        assert {v.id for v in interfaces} == {123, 321, 456}
        assert {v.purpose for v in interfaces} == {
            "vlan",
            "vpc",
            "public",
        }

        for v in interfaces:
            assert isinstance(v, NetworkInterface)

    def test_reorder(self):
        config = Config(self.client, 456789, 123)
        config._api_get()
        interfaces = config.network_interfaces

        with self.mock_post({}) as m:
            interfaces.reverse()
            # Let's make sure it supports both IDs and NetworkInterfaces
            interfaces[2] = interfaces[2].id

            config.interface_reorder(interfaces)

            assert (
                m.call_url
                == "/linode/instances/123/configs/456789/interfaces/order"
            )

            assert m.call_data == {"ids": [321, 123, 456]}<|MERGE_RESOLUTION|>--- conflicted
+++ resolved
@@ -8,13 +8,8 @@
 )
 
 from linode_api4 import (
-<<<<<<< HEAD
-    ConfigInterfaceIPv6SLAAC,
-    InstanceDiskEncryptionType,
-=======
     InstanceDiskEncryptionType,
     InterfaceGeneration,
->>>>>>> 06f8a5fe
     NetworkInterface,
 )
 from linode_api4.objects import (
