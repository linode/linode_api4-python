--- conflicted
+++ resolved
@@ -6,18 +6,12 @@
 import pytest
 
 from linode_api4.linode_client import LinodeClient
-<<<<<<< HEAD
 from linode_api4.objects import Region
 
 ENV_TOKEN_NAME = "LINODE_TOKEN"
 ENV_API_URL_NAME = "LINODE_API_URL"
 ENV_REGION_OVERRIDE = "LINODE_TEST_REGION_OVERRIDE"
-=======
-
-ENV_TOKEN_NAME = "LINODE_TOKEN"
-ENV_API_URL_NAME = "LINODE_API_URL"
 ENV_API_CA_NAME = "LINODE_API_CA"
->>>>>>> 9b0d3604
 RUN_LONG_TESTS = "RUN_LONG_TESTS"
 
 
@@ -29,7 +23,6 @@
     return os.environ.get(ENV_API_URL_NAME, "https://api.linode.com/v4beta")
 
 
-<<<<<<< HEAD
 def get_region(client: LinodeClient, capabilities: Set[str] = None):
     region_override = os.environ.get(ENV_REGION_OVERRIDE)
 
@@ -45,11 +38,10 @@
         ]
 
     return random.choice(regions)
-=======
+
 def get_api_ca_file():
     result = os.environ.get(ENV_API_CA_NAME, None)
     return result if result != "" else None
->>>>>>> 9b0d3604
 
 
 def run_long_tests():
@@ -113,16 +105,12 @@
 def get_client():
     token = get_token()
     api_url = get_api_url()
-<<<<<<< HEAD
-    client = LinodeClient(token, base_url=api_url)
-=======
     api_ca_file = get_api_ca_file()
     client = LinodeClient(
         token,
         base_url=api_url,
         ca_path=api_ca_file,
     )
->>>>>>> 9b0d3604
     return client
 
 
