--- conflicted
+++ resolved
@@ -34,15 +34,10 @@
     return label
 
 
-<<<<<<< HEAD
-def get_region(
+def get_regions(
     client: LinodeClient,
     capabilities: Optional[Set[str]] = None,
     site_type: Optional[str] = None,
-=======
-def get_regions(
-    client: LinodeClient, capabilities: Set[str] = None, site_type: str = None
->>>>>>> 35416b56
 ):
     region_override = os.environ.get(ENV_REGION_OVERRIDE)
 
