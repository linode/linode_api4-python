import os
import random
import time
from typing import Set

import pytest

from linode_api4 import ApiError
from linode_api4.linode_client import LinodeClient
from linode_api4.objects import Region

ENV_TOKEN_NAME = "LINODE_TOKEN"
ENV_API_URL_NAME = "LINODE_API_URL"
ENV_REGION_OVERRIDE = "LINODE_TEST_REGION_OVERRIDE"
ENV_API_CA_NAME = "LINODE_API_CA"
RUN_LONG_TESTS = "RUN_LONG_TESTS"


def get_token():
    return os.environ.get(ENV_TOKEN_NAME, None)


def get_api_url():
    return os.environ.get(ENV_API_URL_NAME, "https://api.linode.com/v4beta")


def get_region(client: LinodeClient, capabilities: Set[str] = None):
    region_override = os.environ.get(ENV_REGION_OVERRIDE)

    # Allow overriding the target test region
    if region_override is not None:
        return Region(client, region_override)

    regions = client.regions()

    if capabilities is not None:
        regions = [
            v for v in regions if set(capabilities).issubset(v.capabilities)
        ]

    return random.choice(regions)


def get_api_ca_file():
    result = os.environ.get(ENV_API_CA_NAME, None)
    return result if result != "" else None


def run_long_tests():
    return os.environ.get(RUN_LONG_TESTS, None)


@pytest.fixture(scope="session")
<<<<<<< HEAD
def create_linode(get_client):
    client = get_client
    timestamp = str(int(time.time()))
    label = "TestSDK-" + timestamp

    linode_instance, password = client.linode.instance_create(
        "g5-standard-4",
        get_region(client),
        image="linode/debian9",
        label=label,
=======
def create_linode(test_linode_client):
    client = test_linode_client
    available_regions = client.regions()
    chosen_region = available_regions[0]
    timestamp = str(time.time_ns())
    label = "TestSDK-" + timestamp

    linode_instance, password = client.linode.instance_create(
        "g6-nanode-1", chosen_region, image="linode/debian10", label=label
>>>>>>> 7ffe2bda
    )

    yield linode_instance

    linode_instance.delete()


@pytest.fixture
<<<<<<< HEAD
def create_linode_for_pass_reset(get_client):
    client = get_client
    timestamp = str(int(time.time()))
    label = "TestSDK-" + timestamp

    linode_instance, password = client.linode.instance_create(
        "g5-standard-4",
        get_region(get_client),
        image="linode/debian9",
        label=label,
=======
def create_linode_for_pass_reset(test_linode_client):
    client = test_linode_client
    available_regions = client.regions()
    chosen_region = available_regions[0]
    timestamp = str(time.time_ns())
    label = "TestSDK-" + timestamp

    linode_instance, password = client.linode.instance_create(
        "g6-nanode-1", chosen_region, image="linode/debian10", label=label
>>>>>>> 7ffe2bda
    )

    yield linode_instance, password

    linode_instance.delete()


@pytest.fixture(scope="session")
def ssh_key_gen():
    output = os.popen("ssh-keygen -q -t rsa -f ./sdk-sshkey  -q -N ''")

    time.sleep(1)

    pub_file = open("./sdk-sshkey.pub", "r")
    pub_key = pub_file.read().rstrip()

    priv_file = open("./sdk-sshkey", "r")
    priv_key = priv_file.read().rstrip()

    yield pub_key, priv_key

    os.popen("rm ./sdk-sshkey*")


@pytest.fixture(scope="session")
def test_linode_client():
    token = get_token()
    api_url = get_api_url()
    api_ca_file = get_api_ca_file()
    client = LinodeClient(
        token,
        base_url=api_url,
        ca_path=api_ca_file,
    )
    return client


@pytest.fixture
def test_account_settings(test_linode_client):
    client = test_linode_client
    account_settings = client.account.settings()
    account_settings._populated = True
    account_settings.network_helper = True

    account_settings.save()


@pytest.fixture(scope="session")
def test_domain(test_linode_client):
    client = test_linode_client

    timestamp = str(time.time_ns())
    domain_addr = timestamp + "-example.com"
    soa_email = "pathiel-test123@linode.com"

    domain = client.domain_create(
        domain=domain_addr, soa_email=soa_email, tags=["test-tag"]
    )

    # Create a SRV record
    domain.record_create(
        "SRV",
        target="rc_test",
        priority=10,
        weight=5,
        port=80,
        service="service_test",
    )

    yield domain

    domain.delete()


@pytest.fixture(scope="session")
def test_volume(test_linode_client):
    client = test_linode_client
    timestamp = str(time.time_ns())
    label = "TestSDK-" + timestamp

    volume = client.volume_create(
        label=label, region=get_region(client, {"Block Storage"})
    )

    yield volume

    timeout = 100  # give 100s for volume to be detached before deletion

    start_time = time.time()

    while time.time() - start_time < timeout:
        try:
            res = volume.delete()
            if res:
                break
            else:
                time.sleep(3)
        except ApiError as e:
            if time.time() - start_time > timeout:
                raise e


@pytest.fixture
def test_tag(test_linode_client):
    client = test_linode_client

    timestamp = str(time.time_ns())
    label = "TestSDK-" + timestamp

    tag = client.tag_create(label=label)

    yield tag

    tag.delete()


@pytest.fixture
def test_nodebalancer(test_linode_client):
    client = test_linode_client

    timestamp = str(time.time_ns())
    label = "TestSDK-" + timestamp

    nodebalancer = client.nodebalancer_create(
        region=get_region(client), label=label
    )

    yield nodebalancer

    nodebalancer.delete()


@pytest.fixture
def test_longview_client(test_linode_client):
    client = test_linode_client
    timestamp = str(time.time_ns())
    label = "TestSDK-" + timestamp
    longview_client = client.longview.client_create(label=label)

    yield longview_client

    longview_client.delete()


@pytest.fixture
def test_sshkey(test_linode_client, ssh_key_gen):
    pub_key = ssh_key_gen[0]
    client = test_linode_client
    key = client.profile.ssh_key_upload(pub_key, "IntTestSDK-sshkey")

    yield key

    key.delete()


@pytest.fixture
def ssh_keys_object_storage(test_linode_client):
    client = test_linode_client
    label = "TestSDK-obj-storage-key"
    key = client.object_storage.keys_create(label)

    yield key

    key.delete()


@pytest.fixture(scope="session")
def test_firewall(test_linode_client):
    client = test_linode_client
    rules = {
        "outbound": [],
        "outbound_policy": "DROP",
        "inbound": [],
        "inbound_policy": "ACCEPT",
    }

    firewall = client.networking.firewall_create(
        "test-firewall", rules=rules, status="enabled"
    )

    yield firewall

    firewall.delete()


@pytest.fixture
def test_oauth_client(test_linode_client):
    client = test_linode_client
    oauth_client = client.account.oauth_client_create(
        "test-oauth-client", "https://localhost/oauth/callback"
    )

    yield oauth_client

    oauth_client.delete()


@pytest.fixture(scope="session")
def create_vpc(get_client):
    client = get_client

    timestamp = str(int(time.time()))

    vpc = client.vpcs.create(
        "pythonsdk-" + timestamp,
        get_region(get_client, {"VPCs"}),
        description="test description",
    )
    yield vpc

    vpc.delete()


@pytest.fixture(scope="session")
def create_vpc_with_subnet(get_client, create_vpc):
    subnet = create_vpc.subnet_create("test-subnet", ipv4="10.0.0.0/24")

    yield create_vpc, subnet

    subnet.delete()


@pytest.fixture(scope="session")
def create_vpc_with_subnet_and_linode(get_client, create_vpc_with_subnet):
    vpc, subnet = create_vpc_with_subnet

    timestamp = str(int(time.time()))
    label = "TestSDK-" + timestamp

    instance, password = get_client.linode.instance_create(
        "g5-standard-4", vpc.region, image="linode/debian11", label=label
    )

    yield vpc, subnet, instance, password

    instance.delete()


@pytest.fixture(scope="session")
def create_vpc(get_client):
    client = get_client

    timestamp = str(int(time.time_ns() % 10**10))

    vpc = client.vpcs.create(
        "pythonsdk-" + timestamp,
        get_region(get_client, {"VPCs"}),
        description="test description",
    )
    yield vpc

    vpc.delete()


@pytest.fixture(scope="session")
def create_multiple_vpcs(get_client):
    client = get_client

    timestamp = str(int(time.time_ns() % 10**10))

    timestamp_2 = str(int(time.time_ns() % 10**10))

    vpc_1 = client.vpcs.create(
        "pythonsdk-" + timestamp,
        get_region(get_client, {"VPCs"}),
        description="test description",
    )

    vpc_2 = client.vpcs.create(
        "pythonsdk-" + timestamp_2,
        get_region(get_client, {"VPCs"}),
        description="test description",
    )

    yield vpc_1, vpc_2

    vpc_1.delete()

    vpc_2.delete()<|MERGE_RESOLUTION|>--- conflicted
+++ resolved
@@ -51,18 +51,6 @@
 
 
 @pytest.fixture(scope="session")
-<<<<<<< HEAD
-def create_linode(get_client):
-    client = get_client
-    timestamp = str(int(time.time()))
-    label = "TestSDK-" + timestamp
-
-    linode_instance, password = client.linode.instance_create(
-        "g5-standard-4",
-        get_region(client),
-        image="linode/debian9",
-        label=label,
-=======
 def create_linode(test_linode_client):
     client = test_linode_client
     available_regions = client.regions()
@@ -72,7 +60,6 @@
 
     linode_instance, password = client.linode.instance_create(
         "g6-nanode-1", chosen_region, image="linode/debian10", label=label
->>>>>>> 7ffe2bda
     )
 
     yield linode_instance
@@ -81,18 +68,6 @@
 
 
 @pytest.fixture
-<<<<<<< HEAD
-def create_linode_for_pass_reset(get_client):
-    client = get_client
-    timestamp = str(int(time.time()))
-    label = "TestSDK-" + timestamp
-
-    linode_instance, password = client.linode.instance_create(
-        "g5-standard-4",
-        get_region(get_client),
-        image="linode/debian9",
-        label=label,
-=======
 def create_linode_for_pass_reset(test_linode_client):
     client = test_linode_client
     available_regions = client.regions()
@@ -102,7 +77,6 @@
 
     linode_instance, password = client.linode.instance_create(
         "g6-nanode-1", chosen_region, image="linode/debian10", label=label
->>>>>>> 7ffe2bda
     )
 
     yield linode_instance, password
