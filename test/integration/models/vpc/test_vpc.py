from test.integration.conftest import get_region

import pytest

from linode_api4 import VPC, ApiError, VPCSubnet


@pytest.mark.smoke
def test_get_vpc(test_linode_client, create_vpc):
    vpc = test_linode_client.load(VPC, create_vpc.id)
    test_linode_client.vpcs()
    assert vpc.id == create_vpc.id
    assert isinstance(vpc.ipv6[0].range, str)


@pytest.mark.smoke
def test_update_vpc(test_linode_client, create_vpc):
    vpc = create_vpc
    new_label = create_vpc.label + "-updated"
    new_desc = "updated description"

    vpc.label = new_label
    vpc.description = new_desc
    vpc.save()

    vpc = test_linode_client.load(VPC, create_vpc.id)

    assert vpc.label == new_label
    assert vpc.description == new_desc


def test_get_subnet(test_linode_client, create_vpc_with_subnet):
    vpc, subnet = create_vpc_with_subnet
    loaded_subnet = test_linode_client.load(VPCSubnet, subnet.id, vpc.id)
    assert loaded_subnet.ipv4 == subnet.ipv4
    assert loaded_subnet.ipv6 is not None
    assert loaded_subnet.ipv6[0].range.startswith(
        vpc.ipv6[0].range.split("::")[0]
    )
    assert loaded_subnet.id == subnet.id


@pytest.mark.smoke
def test_update_subnet(test_linode_client, create_vpc_with_subnet):
    vpc, subnet = create_vpc_with_subnet
    new_label = subnet.label + "-updated"

    subnet.label = new_label
    subnet.save()

    subnet = test_linode_client.load(VPCSubnet, subnet.id, vpc.id)

    assert subnet.label == new_label


def test_fails_create_vpc_invalid_data(test_linode_client):
    with pytest.raises(ApiError) as excinfo:
        test_linode_client.vpcs.create(
            label="invalid_label!!",
            region=get_region(test_linode_client, {"VPCs"}),
            description="test description",
        )
    assert excinfo.value.status == 400


def test_get_all_vpcs(test_linode_client, create_multiple_vpcs):
    vpc_1, vpc_2 = create_multiple_vpcs

    all_vpcs = test_linode_client.vpcs()

    assert str(vpc_1) in str(all_vpcs.lists)
    assert str(vpc_2) in str(all_vpcs.lists)


def test_fails_update_vpc_invalid_data(create_vpc):
    vpc = create_vpc

    invalid_label = "invalid!!"
    vpc.label = invalid_label

    with pytest.raises(ApiError) as excinfo:
        vpc.save()

    assert excinfo.value.status == 400


def test_fails_create_subnet_invalid_data(create_vpc):
    invalid_ipv4 = "10.0.0.0"

    with pytest.raises(ApiError) as excinfo:
        create_vpc.subnet_create("test-subnet", ipv4=invalid_ipv4)

    assert excinfo.value.status == 400
<<<<<<< HEAD
    error_msg = str(excinfo.value.json)

    assert "Must be an IPv4 network" in error_msg
=======
>>>>>>> fed436bb


def test_fails_update_subnet_invalid_data(create_vpc_with_subnet):
    invalid_label = "invalid_subnet_label!!"
    vpc, subnet = create_vpc_with_subnet
    subnet.label = invalid_label

    with pytest.raises(ApiError) as excinfo:
        subnet.save()

<<<<<<< HEAD
    assert excinfo.value.status == 400
    assert "Label must include only ASCII" in str(excinfo.value.json)


def test_fails_create_subnet_with_invalid_ipv6_range(create_vpc):
    valid_ipv4 = "10.0.0.0/24"
    invalid_ipv6 = [{"range": "2600:3c11:e5b9::/5a"}]

    with pytest.raises(ApiError) as excinfo:
        create_vpc.subnet_create(
            label="bad-ipv6-subnet",
            ipv4=valid_ipv4,
            ipv6=invalid_ipv6,
        )

    assert excinfo.value.status == 400
    error = excinfo.value.json["errors"]

    assert any(
        e["field"] == "ipv6[0].range"
        and "Must be an IPv6 network" in e["reason"]
        for e in error
    )


def test_get_vpc_ipv6s(test_linode_client):
    ipv6s = test_linode_client.get("/vpcs/ipv6s")["data"]

    assert isinstance(ipv6s, list)

    for ipv6 in ipv6s:
        assert "vpc_id" in ipv6
        assert isinstance(ipv6["ipv6_range"], str)
        assert isinstance(ipv6["ipv6_addresses"], list)
=======
    assert excinfo.value.status == 400
>>>>>>> fed436bb
<|MERGE_RESOLUTION|>--- conflicted
+++ resolved
@@ -91,12 +91,9 @@
         create_vpc.subnet_create("test-subnet", ipv4=invalid_ipv4)
 
     assert excinfo.value.status == 400
-<<<<<<< HEAD
     error_msg = str(excinfo.value.json)
 
     assert "Must be an IPv4 network" in error_msg
-=======
->>>>>>> fed436bb
 
 
 def test_fails_update_subnet_invalid_data(create_vpc_with_subnet):
@@ -107,7 +104,6 @@
     with pytest.raises(ApiError) as excinfo:
         subnet.save()
 
-<<<<<<< HEAD
     assert excinfo.value.status == 400
     assert "Label must include only ASCII" in str(excinfo.value.json)
 
@@ -141,7 +137,4 @@
     for ipv6 in ipv6s:
         assert "vpc_id" in ipv6
         assert isinstance(ipv6["ipv6_range"], str)
-        assert isinstance(ipv6["ipv6_addresses"], list)
-=======
-    assert excinfo.value.status == 400
->>>>>>> fed436bb
+        assert isinstance(ipv6["ipv6_addresses"], list)