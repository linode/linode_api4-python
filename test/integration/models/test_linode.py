--- conflicted
+++ resolved
@@ -642,8 +642,6 @@
         )
         assert all_vpc_ips[0].dict == vpc_ip.dict
 
-<<<<<<< HEAD
-=======
         # Test getting the ips under this specific VPC
         vpc_ips = vpc.ips
 
@@ -652,7 +650,7 @@
         assert vpc_ips[0].linode_id == linode.id
         assert vpc_ips[0].nat_1_1 == linode.ips.ipv4.public[0].address
 
->>>>>>> c8f4bd59
+
     def test_update_vpc(
         self,
         linode_for_network_interface_tests,
