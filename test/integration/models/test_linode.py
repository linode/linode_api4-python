--- conflicted
+++ resolved
@@ -68,16 +68,6 @@
 
 @pytest.mark.smoke
 @pytest.fixture
-<<<<<<< HEAD
-def create_linode_for_long_running_tests(get_client):
-    client = get_client
-    label = get_test_label()
-
-    linode_instance, password = client.linode.instance_create(
-        "g5-standard-4",
-        get_region(client),
-        image="linode/debian9",
-=======
 def create_linode_for_long_running_tests(test_linode_client):
     client = test_linode_client
     available_regions = client.regions()
@@ -88,7 +78,6 @@
         "g6-nanode-1",
         chosen_region,
         image="linode/debian10",
->>>>>>> 7ffe2bda
         label=label + "_long_tests",
     )
 
@@ -343,21 +332,6 @@
     assert ips.ipv4.public[0].address == linode.ipv4[0]
 
 
-<<<<<<< HEAD
-def test_linode_initate_migration(get_client):
-    client = get_client
-    creation_region = get_region(client)
-    migration_region = get_region(client)
-
-    # Ensure we get a different region
-    while migration_region == creation_region:
-        migration_region = get_region(client)
-
-    label = get_test_label() + "_migration"
-
-    linode, password = client.linode.instance_create(
-        "g5-standard-4", get_region(client), image="linode/debian9", label=label
-=======
 def test_linode_initate_migration(test_linode_client):
     client = test_linode_client
     available_regions = client.regions()
@@ -366,7 +340,6 @@
 
     linode, password = client.linode.instance_create(
         "g6-nanode-1", chosen_region, image="linode/debian10", label=label
->>>>>>> 7ffe2bda
     )
 
     wait_for_condition(10, 100, get_status, linode, "running")
