import pytest

from linode_api4.objects import PersonalAccessToken, Profile, SSHKey


@pytest.mark.smoke
def test_user_profile(test_linode_client):
    client = test_linode_client

    profile = client.profile()

    assert isinstance(profile, Profile)


def test_get_personal_access_token_objects(test_linode_client):
    client = test_linode_client

    personal_access_tokens = client.profile.tokens()

    if len(personal_access_tokens) > 0:
        assert isinstance(personal_access_tokens[0], PersonalAccessToken)


<<<<<<< HEAD
@pytest.mark.smoke
=======
@pytest.mark.flaky(reruns=3, reruns_delay=2)
>>>>>>> 77dde133
def test_get_sshkeys(test_linode_client, test_sshkey):
    client = test_linode_client

    ssh_keys = client.profile.ssh_keys()

    ssh_labels = [i.label for i in ssh_keys]

    assert isinstance(test_sshkey, SSHKey)
    assert test_sshkey.label in ssh_labels


@pytest.mark.flaky(reruns=3, reruns_delay=2)
def test_ssh_key_create(test_sshkey, ssh_key_gen):
    pub_key = ssh_key_gen[0]
    key = test_sshkey

    assert pub_key == key._raw_json["ssh_key"]<|MERGE_RESOLUTION|>--- conflicted
+++ resolved
@@ -21,11 +21,8 @@
         assert isinstance(personal_access_tokens[0], PersonalAccessToken)
 
 
-<<<<<<< HEAD
 @pytest.mark.smoke
-=======
 @pytest.mark.flaky(reruns=3, reruns_delay=2)
->>>>>>> 77dde133
 def test_get_sshkeys(test_linode_client, test_sshkey):
     client = test_linode_client
 
