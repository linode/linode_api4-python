--- conflicted
+++ resolved
@@ -217,102 +217,10 @@
     #assert database.label == label
     assert database.updates.day_of_week == 2
 
-
-@pytest.mark.skipif(
-    os.getenv("RUN_DB_TESTS").strip().lower() not in {"yes", "true"},
-    reason="RUN_DB_TESTS environment variable must be set to 'yes' or 'true' (case insensitive)",
-)
-<<<<<<< HEAD
-=======
-def test_create_sql_backup(test_linode_client, test_create_sql_db):
-    db = test_linode_client.load(MySQLDatabase, test_create_sql_db.id)
-    label = "database_backup_test"
-
-    wait_for_condition(
-        30,
-        300,
-        get_sql_db_status,
-        test_linode_client,
-        test_create_sql_db.id,
-        "active",
-    )
-
-    db.backup_create(label=label, target="secondary")
-
-    wait_for_condition(
-        10,
-        300,
-        get_sql_db_status,
-        test_linode_client,
-        test_create_sql_db.id,
-        "backing_up",
-    )
-
-    assert db.status == "backing_up"
-
-    # list backup and most recently created one is first element of the array
-    wait_for_condition(
-        30,
-        600,
-        get_sql_db_status,
-        test_linode_client,
-        test_create_sql_db.id,
-        "active",
-    )
-
-    backup = db.backups[0]
-
-    assert backup.label == label
-    assert backup.database_id == test_create_sql_db.id
-
-    assert db.status == "active"
-
-    backup.delete()
-
-
-@pytest.mark.skipif(
-    os.getenv("RUN_DB_TESTS").strip().lower() not in {"yes", "true"},
-    reason="RUN_DB_TESTS environment variable must be set to 'yes' or 'true' (case insensitive)",
-)
-def test_sql_backup_restore(test_linode_client, test_create_sql_db):
-    db = test_linode_client.load(MySQLDatabase, test_create_sql_db.id)
-    try:
-        backup = db.backups[0]
-    except IndexError:
-        pytest.skip(
-            "Skipping this test. Reason: Couldn't find db backup instance"
-        )
-
-    backup.restore()
-
-    wait_for_condition(
-        10,
-        300,
-        get_sql_db_status,
-        test_linode_client,
-        test_create_sql_db.id,
-        "restoring",
-    )
-
-    assert db.status == "restoring"
-
-    wait_for_condition(
-        30,
-        1000,
-        get_sql_db_status,
-        test_linode_client,
-        test_create_sql_db.id,
-        "active",
-    )
-
-    assert db.status == "active"
-
-
-@pytest.mark.skipif(
-    os.getenv("RUN_DB_TESTS").strip().lower() not in {"yes", "true"},
-    reason="RUN_DB_TESTS environment variable must be set to 'yes' or 'true' (case insensitive)",
-)
->>>>>>> 4db4bfdd
+@pytest.mark.skipif(
+    os.getenv("RUN_DB_TESTS").strip().lower() not in {"yes", "true"},
+    reason="RUN_DB_TESTS environment variable must be set to 'yes' or 'true' (case insensitive)",
+)
 def test_get_sql_ssl(test_linode_client, test_create_sql_db):
     db = test_linode_client.load(MySQLDatabase, test_create_sql_db.id)
 
@@ -435,99 +343,10 @@
     assert database.label == label
     assert database.updates.day_of_week == 2
 
-
-@pytest.mark.skipif(
-    os.getenv("RUN_DB_TESTS").strip().lower() not in {"yes", "true"},
-    reason="RUN_DB_TESTS environment variable must be set to 'yes' or 'true' (case insensitive)",
-)
-<<<<<<< HEAD
-=======
-def test_create_postgres_backup(test_linode_client, test_create_postgres_db):
-    db = test_linode_client.load(PostgreSQLDatabase, test_create_postgres_db.id)
-    label = "database_backup_test"
-
-    wait_for_condition(
-        30,
-        1000,
-        get_postgres_db_status,
-        test_linode_client,
-        test_create_postgres_db.id,
-        "active",
-    )
-
-    db.backup_create(label=label, target="secondary")
-
-    # list backup and most recently created one is first element of the array
-    wait_for_condition(
-        10,
-        300,
-        get_sql_db_status,
-        test_linode_client,
-        test_create_postgres_db.id,
-        "backing_up",
-    )
-
-    assert db.status == "backing_up"
-
-    # list backup and most recently created one is first element of the array
-    wait_for_condition(
-        30,
-        600,
-        get_sql_db_status,
-        test_linode_client,
-        test_create_postgres_db.id,
-        "active",
-    )
-
-    # list backup and most recently created one is first element of the array
-    backup = db.backups[0]
-
-    assert backup.label == label
-    assert backup.database_id == test_create_postgres_db.id
-
-
-@pytest.mark.skipif(
-    os.getenv("RUN_DB_TESTS").strip().lower() not in {"yes", "true"},
-    reason="RUN_DB_TESTS environment variable must be set to 'yes' or 'true' (case insensitive)",
-)
-def test_postgres_backup_restore(test_linode_client, test_create_postgres_db):
-    db = test_linode_client.load(PostgreSQLDatabase, test_create_postgres_db.id)
-
-    try:
-        backup = db.backups[0]
-    except IndexError:
-        pytest.skip(
-            "Skipping this test. Reason: Couldn't find db backup instance"
-        )
-
-    backup.restore()
-
-    wait_for_condition(
-        30,
-        1000,
-        get_postgres_db_status,
-        test_linode_client,
-        test_create_postgres_db.id,
-        "restoring",
-    )
-
-    wait_for_condition(
-        30,
-        1000,
-        get_postgres_db_status,
-        test_linode_client,
-        test_create_postgres_db.id,
-        "active",
-    )
-
-    assert db.status == "active"
-
-
-@pytest.mark.skipif(
-    os.getenv("RUN_DB_TESTS").strip().lower() not in {"yes", "true"},
-    reason="RUN_DB_TESTS environment variable must be set to 'yes' or 'true' (case insensitive)",
-)
->>>>>>> 4db4bfdd
+@pytest.mark.skipif(
+    os.getenv("RUN_DB_TESTS").strip().lower() not in {"yes", "true"},
+    reason="RUN_DB_TESTS environment variable must be set to 'yes' or 'true' (case insensitive)",
+)
 def test_get_postgres_ssl(test_linode_client, test_create_postgres_db):
     db = test_linode_client.load(PostgreSQLDatabase, test_create_postgres_db.id)
 
