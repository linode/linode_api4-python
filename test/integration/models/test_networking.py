from test.integration.helpers import get_rand_nanosec_test_label

import pytest

from linode_api4.objects import Firewall


@pytest.mark.smoke
def test_get_networking_rules(test_linode_client, test_firewall):
    firewall = test_linode_client.load(Firewall, test_firewall.id)

    rules = firewall.get_rules()

    assert "inbound" in str(rules)
    assert "inbound_policy" in str(rules)
    assert "outbound" in str(rules)
    assert "outbound_policy" in str(rules)


<<<<<<< HEAD
def create_linode(get_client):
    client = get_client
=======
def create_linode(test_linode_client):
    client = test_linode_client
>>>>>>> 7ffe2bda
    available_regions = client.regions()
    chosen_region = available_regions[0]
    label = get_rand_nanosec_test_label()

    linode_instance, password = client.linode.instance_create(
        "g6-nanode-1",
        chosen_region,
        image="linode/debian12",
        label=label,
    )

    return linode_instance


@pytest.fixture
<<<<<<< HEAD
def create_linode_for_ip_share(get_client):
    linode = create_linode(get_client)
=======
def create_linode_for_ip_share(test_linode_client):
    linode = create_linode(test_linode_client)
>>>>>>> 7ffe2bda

    yield linode

    linode.delete()


@pytest.fixture
<<<<<<< HEAD
def create_linode_to_be_shared_with_ips(get_client):
    linode = create_linode(get_client)
=======
def create_linode_to_be_shared_with_ips(test_linode_client):
    linode = create_linode(test_linode_client)
>>>>>>> 7ffe2bda

    yield linode

    linode.delete()


@pytest.mark.smoke
def test_ip_addresses_share(
<<<<<<< HEAD
    get_client, create_linode_for_ip_share, create_linode_to_be_shared_with_ips
=======
    test_linode_client,
    create_linode_for_ip_share,
    create_linode_to_be_shared_with_ips,
>>>>>>> 7ffe2bda
):
    """
    Test that you can share IP addresses with Linode.
    """

    # create two linode instances and share the ip of instance1 with instance2
    linode_instance1 = create_linode_for_ip_share
    linode_instance2 = create_linode_to_be_shared_with_ips

<<<<<<< HEAD
    get_client.networking.ip_addresses_share(
=======
    test_linode_client.networking.ip_addresses_share(
>>>>>>> 7ffe2bda
        [linode_instance1.ips.ipv4.public[0]], linode_instance2.id
    )

    assert (
        linode_instance1.ips.ipv4.public[0].address
        == linode_instance2.ips.ipv4.shared[0].address
    )


@pytest.mark.smoke
def test_ip_addresses_unshare(
<<<<<<< HEAD
    get_client, create_linode_for_ip_share, create_linode_to_be_shared_with_ips
=======
    test_linode_client,
    create_linode_for_ip_share,
    create_linode_to_be_shared_with_ips,
>>>>>>> 7ffe2bda
):
    """
    Test that you can unshare IP addresses with Linode.
    """

    # create two linode instances and share the ip of instance1 with instance2
    linode_instance1 = create_linode_for_ip_share
    linode_instance2 = create_linode_to_be_shared_with_ips

<<<<<<< HEAD
    get_client.networking.ip_addresses_share(
=======
    test_linode_client.networking.ip_addresses_share(
>>>>>>> 7ffe2bda
        [linode_instance1.ips.ipv4.public[0]], linode_instance2.id
    )

    # unshared the ip with instance2
<<<<<<< HEAD
    get_client.networking.ip_addresses_share([], linode_instance2.id)
=======
    test_linode_client.networking.ip_addresses_share([], linode_instance2.id)
>>>>>>> 7ffe2bda

    assert [] == linode_instance2.ips.ipv4.shared<|MERGE_RESOLUTION|>--- conflicted
+++ resolved
@@ -17,13 +17,8 @@
     assert "outbound_policy" in str(rules)
 
 
-<<<<<<< HEAD
-def create_linode(get_client):
-    client = get_client
-=======
 def create_linode(test_linode_client):
     client = test_linode_client
->>>>>>> 7ffe2bda
     available_regions = client.regions()
     chosen_region = available_regions[0]
     label = get_rand_nanosec_test_label()
@@ -39,13 +34,8 @@
 
 
 @pytest.fixture
-<<<<<<< HEAD
-def create_linode_for_ip_share(get_client):
-    linode = create_linode(get_client)
-=======
 def create_linode_for_ip_share(test_linode_client):
     linode = create_linode(test_linode_client)
->>>>>>> 7ffe2bda
 
     yield linode
 
@@ -53,13 +43,8 @@
 
 
 @pytest.fixture
-<<<<<<< HEAD
-def create_linode_to_be_shared_with_ips(get_client):
-    linode = create_linode(get_client)
-=======
 def create_linode_to_be_shared_with_ips(test_linode_client):
     linode = create_linode(test_linode_client)
->>>>>>> 7ffe2bda
 
     yield linode
 
@@ -68,13 +53,9 @@
 
 @pytest.mark.smoke
 def test_ip_addresses_share(
-<<<<<<< HEAD
-    get_client, create_linode_for_ip_share, create_linode_to_be_shared_with_ips
-=======
     test_linode_client,
     create_linode_for_ip_share,
     create_linode_to_be_shared_with_ips,
->>>>>>> 7ffe2bda
 ):
     """
     Test that you can share IP addresses with Linode.
@@ -84,11 +65,7 @@
     linode_instance1 = create_linode_for_ip_share
     linode_instance2 = create_linode_to_be_shared_with_ips
 
-<<<<<<< HEAD
-    get_client.networking.ip_addresses_share(
-=======
     test_linode_client.networking.ip_addresses_share(
->>>>>>> 7ffe2bda
         [linode_instance1.ips.ipv4.public[0]], linode_instance2.id
     )
 
@@ -100,13 +77,9 @@
 
 @pytest.mark.smoke
 def test_ip_addresses_unshare(
-<<<<<<< HEAD
-    get_client, create_linode_for_ip_share, create_linode_to_be_shared_with_ips
-=======
     test_linode_client,
     create_linode_for_ip_share,
     create_linode_to_be_shared_with_ips,
->>>>>>> 7ffe2bda
 ):
     """
     Test that you can unshare IP addresses with Linode.
@@ -116,19 +89,11 @@
     linode_instance1 = create_linode_for_ip_share
     linode_instance2 = create_linode_to_be_shared_with_ips
 
-<<<<<<< HEAD
-    get_client.networking.ip_addresses_share(
-=======
     test_linode_client.networking.ip_addresses_share(
->>>>>>> 7ffe2bda
         [linode_instance1.ips.ipv4.public[0]], linode_instance2.id
     )
 
     # unshared the ip with instance2
-<<<<<<< HEAD
-    get_client.networking.ip_addresses_share([], linode_instance2.id)
-=======
     test_linode_client.networking.ip_addresses_share([], linode_instance2.id)
->>>>>>> 7ffe2bda
 
     assert [] == linode_instance2.ips.ipv4.shared