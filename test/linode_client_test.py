--- conflicted
+++ resolved
@@ -534,7 +534,6 @@
             self.assertEqual(m.call_data, {"label":"object-storage-key-1"})
 
 class NetworkingGroupTest(ClientBaseCase):
-<<<<<<< HEAD
     """
     Tests for the NetworkingGroup
     """
@@ -551,7 +550,7 @@
         self.assertEqual(len(vlans[0].linodes), 2)
         self.assertEqual(vlans[0].linodes[0], 111)
         self.assertEqual(vlans[0].linodes[1], 222)
-=======
+
     def test_firewall_create(self):
         with self.mock_post('networking/firewalls/123') as m:
             rules = {
@@ -585,5 +584,4 @@
         self.assertEqual(len(f), 1)
         firewall = f[0]
 
-        self.assertEqual(firewall.id, 123)
->>>>>>> 4f72f124
+        self.assertEqual(firewall.id, 123)