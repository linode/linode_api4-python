from __future__ import annotations

import json
import logging
from importlib.metadata import version
from typing import BinaryIO, List, Optional, Tuple
from urllib import parse

import requests
from requests.adapters import HTTPAdapter, Retry

from linode_api4.errors import ApiError, UnexpectedResponseError
from linode_api4.groups import (
    AccountGroup,
    BetaProgramGroup,
    DatabaseGroup,
    DomainGroup,
    ImageGroup,
    LinodeGroup,
    LKEGroup,
    LongviewGroup,
<<<<<<< HEAD
    MaintenanceGroup,
=======
    MetricsGroup,
>>>>>>> 74e272ad
    MonitorGroup,
    NetworkingGroup,
    NodeBalancerGroup,
    ObjectStorageGroup,
    PollingGroup,
    ProfileGroup,
    RegionGroup,
    SupportGroup,
    TagGroup,
    VolumeGroup,
    VPCGroup,
)
from linode_api4.objects import Image, and_

from .groups.placement import PlacementAPIGroup
from .paginated_list import PaginatedList

package_version = version("linode_api4")

logger = logging.getLogger(__name__)


class LinearRetry(Retry):
    """
    Linear retry is a subclass of Retry that uses a linear backoff strategy.
    This is necessary to maintain backwards compatibility with the old retry system.
    """

    def get_backoff_time(self):
        return self.backoff_factor


class BaseClient:
    """
    The base class for a client.

    :param token: The authentication token to use for communication with the
                  API.  Can be either a Personal Access Token or an OAuth Token.
    :type token: str
    :param base_url: The base URL for API requests.  Generally, you shouldn't
                     change this.
    :type base_url: str
    :param user_agent: What to append to the User Agent of all requests made
                       by this client.  Setting this allows Linode's internal
                       monitoring applications to track the usage of your
                       application.  Setting this is not necessary, but some
                       applications may desire this behavior.
    :type user_agent: str
    :param page_size: The default size to request pages at.  If not given,
                              the API's default page size is used.  Valid values
                              can be found in the API docs, but at time of writing
                              are between 25 and 500.
    :type page_size: int
    :param retry: Whether API requests should automatically be retries on known
                  intermittent responses.
    :type retry: bool
    :param retry_rate_limit_interval: The amount of time to wait between HTTP request
                                      retries.
    :type retry_rate_limit_interval: Union[float, int]
    :param retry_max: The number of request retries that should be attempted before
                      raising an API error.
    :type retry_max: int
    :type retry_statuses: List of int
    :param retry_statuses: Additional HTTP response statuses to retry on.
                           By default, the client will retry on 408, 429, and 502
                           responses.
    :param ca_path: The path to a CA file to use for API requests in this client.
    :type ca_path: str
    """

    def __init__(
        self,
        token,
        base_url,
        user_agent=None,
        page_size=None,
        retry=True,
        retry_rate_limit_interval=1.0,
        retry_max=5,
        retry_statuses=None,
        ca_path=None,
    ):
        self.base_url = base_url
        self._add_user_agent = user_agent
        self.token = token
        self.page_size = page_size
        self.ca_path = ca_path

        retry_forcelist = [408, 429, 502]

        if retry_statuses is not None:
            retry_forcelist.extend(retry_statuses)

        # Ensure the max retries value is valid
        if not isinstance(retry_max, int):
            raise ValueError("retry_max must be an int")

        self.retry = retry
        self.retry_rate_limit_interval = float(retry_rate_limit_interval)
        self.retry_max = retry_max
        self.retry_statuses = retry_forcelist

        # Initialize the HTTP client session
        self.session = requests.Session()

        self._retry_config = LinearRetry(
            total=retry_max if retry else 0,
            status_forcelist=self.retry_statuses,
            respect_retry_after_header=True,
            backoff_factor=self.retry_rate_limit_interval,
            raise_on_status=False,
            # By default, POST is not an allowed method.
            # We should explicitly include it.
            allowed_methods={"DELETE", "GET", "POST", "PUT"},
        )
        retry_adapter = HTTPAdapter(max_retries=self._retry_config)

        self.session.mount("http://", retry_adapter)
        self.session.mount("https://", retry_adapter)

<<<<<<< HEAD
        #: Access methods related to Linodes - see :any:`LinodeGroup` for
        #: more information
        self.linode = LinodeGroup(self)

        #: Access methods related to your user - see :any:`ProfileGroup` for
        #: more information
        self.profile = ProfileGroup(self)

        #: Access methods related to your account - see :any:`AccountGroup` for
        #: more information
        self.account = AccountGroup(self)

        #: Access methods related to networking on your account - see
        #: :any:`NetworkingGroup` for more information
        self.networking = NetworkingGroup(self)

        #: Access methods related to support - see :any:`SupportGroup` for more
        #: information
        self.support = SupportGroup(self)

        #: Access information related to the Longview service - see
        #: :any:`LongviewGroup` for more information
        self.longview = LongviewGroup(self)

        #: Access methods related to Object Storage - see :any:`ObjectStorageGroup`
        #: for more information
        self.object_storage = ObjectStorageGroup(self)

        #: Access methods related to LKE - see :any:`LKEGroup` for more information.
        self.lke = LKEGroup(self)

        #: Access methods related to Managed Databases - see :any:`DatabaseGroup` for more information.
        self.database = DatabaseGroup(self)

        #: Access methods related to NodeBalancers - see :any:`NodeBalancerGroup` for more information.
        self.nodebalancers = NodeBalancerGroup(self)

        #: Access methods related to Domains - see :any:`DomainGroup` for more information.
        self.domains = DomainGroup(self)

        #: Access methods related to Tags - See :any:`TagGroup` for more information.
        self.tags = TagGroup(self)

        #: Access methods related to Volumes - See :any:`VolumeGroup` for more information.
        self.volumes = VolumeGroup(self)

        #: Access methods related to Regions - See :any:`RegionGroup` for more information.
        self.regions = RegionGroup(self)

        #: Access methods related to Images - See :any:`ImageGroup` for more information.
        self.images = ImageGroup(self)

        #: Access methods related to VPCs - See :any:`VPCGroup` for more information.
        self.vpcs = VPCGroup(self)

        #: Access methods related to Event polling - See :any:`PollingGroup` for more information.
        self.polling = PollingGroup(self)

        #: Access methods related to Beta Program - See :any:`BetaProgramGroup` for more information.
        self.beta = BetaProgramGroup(self)

        #: Access methods related to VM placement - See :any:`PlacementAPIGroup` for more information.
        self.placement = PlacementAPIGroup(self)

        #: Access methods related to Maintenance - See :any:`MaintenanceGroup` for more information.
        self.maintenance = MaintenanceGroup(self)

        #: Access methods related to Monitor - See :any:`MonitorGroup` for more information.
        self.monitor = MonitorGroup(self)

=======
>>>>>>> 74e272ad
    @property
    def _user_agent(self):
        return "{}python-linode_api4/{} {}".format(
            "{} ".format(self._add_user_agent) if self._add_user_agent else "",
            package_version,
            requests.utils.default_user_agent(),
        )

    def load(self, target_type, target_id, target_parent_id=None):
        """
        Constructs and immediately loads the object, circumventing the
        lazy-loading scheme by immediately making an API request.  Does not
        load related objects.

        For example, if you wanted to load an :any:`Instance` object with ID 123,
        you could do this::

           loaded_linode = client.load(Instance, 123)

        Similarly, if you instead wanted to load a :any:`NodeBalancerConfig`,
        you could do so like this::

           loaded_nodebalancer_config = client.load(NodeBalancerConfig, 456, 432)

        :param target_type: The type of object to create.
        :type target_type: type
        :param target_id: The ID of the object to create.
        :type target_id: int or str
        :param target_parent_id: The parent ID of the object to create, if
                                 applicable.
        :type target_parent_id: int, str, or None

        :returns: The resulting object, fully loaded.
        :rtype: target_type
        :raise ApiError: if the requested object could not be loaded.
        """
        result = target_type.make_instance(
            target_id, self, parent_id=target_parent_id
        )
        result._api_get()

        return result

    def _api_call(
        self, endpoint, model=None, method=None, data=None, filters=None
    ):
        """
        Makes a call to the linode api.  Data should only be given if the method is
        POST or PUT, and should be a dictionary
        """
        if not self.token:
            raise RuntimeError("You do not have an API token!")

        if not method:
            raise ValueError("Method is required for API calls!")

        if model:
            endpoint = endpoint.format(
                **{k: parse.quote(str(v)) for k, v in vars(model).items()}
            )

        url = "{}{}".format(self.base_url, endpoint)
        headers = {
            "Authorization": "Bearer {}".format(self.token),
            "Content-Type": "application/json",
            "User-Agent": self._user_agent,
        }

        if filters:
            headers["X-Filter"] = json.dumps(filters)

        body = None
        if data is not None:
            body = json.dumps(data)

        response = method(
            url,
            headers=headers,
            data=body,
            verify=self.ca_path or self.session.verify,
        )

        warning = response.headers.get("Warning", None)
        if warning:
            logger.warning("Received warning from server: {}".format(warning))

        api_error = ApiError.from_response(response)
        if api_error is not None:
            raise api_error

        if response.status_code != 204:
            j = response.json()
        else:
            j = None  # handle no response body

        return j

    def _get_objects(
        self, endpoint, cls, model=None, parent_id=None, filters=None
    ):
        # handle non-default page sizes
        call_endpoint = endpoint
        if self.page_size is not None:
            call_endpoint += "?page_size={}".format(self.page_size)

        response_json = self.get(call_endpoint, model=model, filters=filters)

        if not "data" in response_json:
            raise UnexpectedResponseError(
                "Problem with response!", json=response_json
            )

        if "pages" in response_json:
            formatted_endpoint = endpoint
            if model:
                formatted_endpoint = formatted_endpoint.format(**vars(model))
            return PaginatedList.make_paginated_list(
                response_json,
                self,
                cls,
                parent_id=parent_id,
                page_url=formatted_endpoint[1:],
                filters=filters,
            )
        return PaginatedList.make_list(
            response_json["data"], self, cls, parent_id=parent_id
        )

    def get(self, *args, **kwargs):
        return self._api_call(*args, method=self.session.get, **kwargs)

    def post(self, *args, **kwargs):
        return self._api_call(*args, method=self.session.post, **kwargs)

    def put(self, *args, **kwargs):
        return self._api_call(*args, method=self.session.put, **kwargs)

    def delete(self, *args, **kwargs):
        return self._api_call(*args, method=self.session.delete, **kwargs)

    def __setattr__(self, key, value):
        # Allow for dynamic updating of the retry config
        handlers = {
            "retry_rate_limit_interval": lambda: setattr(
                self._retry_config, "backoff_factor", value
            ),
            "retry": lambda: setattr(
                self._retry_config, "total", self.retry_max if value else 0
            ),
            "retry_max": lambda: setattr(
                self._retry_config, "total", value if self.retry else 0
            ),
            "retry_statuses": lambda: setattr(
                self._retry_config, "status_forcelist", value
            ),
        }

        handler = handlers.get(key)
        if hasattr(self, "_retry_config") and handler is not None:
            handler()

        super().__setattr__(key, value)

    # helper functions
    def _get_and_filter(
        self,
        obj_type,
        *filters,
        endpoint=None,
        parent_id=None,
    ):
        parsed_filters = None
        if filters:
            if len(filters) > 1:
                parsed_filters = and_(
                    *filters
                ).dct  # pylint: disable=no-value-for-parameter
            else:
                parsed_filters = filters[0].dct

        # Use sepcified endpoint
        if endpoint:
            return self._get_objects(
                endpoint, obj_type, parent_id=parent_id, filters=parsed_filters
            )
        else:
            return self._get_objects(
                obj_type.api_list(),
                obj_type,
                parent_id=parent_id,
                filters=parsed_filters,
            )


class LinodeClient(BaseClient):
    def __init__(
        self,
        token,
        base_url="https://api.linode.com/v4",
        user_agent=None,
        page_size=None,
        retry=True,
        retry_rate_limit_interval=1.0,
        retry_max=5,
        retry_statuses=None,
        ca_path=None,
    ):
        """
        The main interface to the Linode API.

        :param token: The authentication token to use for communication with the
                      API.  Can be either a Personal Access Token or an OAuth Token.
        :type token: str
        :param base_url: The base URL for API requests.  Generally, you shouldn't
                         change this.
        :type base_url: str
        :param user_agent: What to append to the User Agent of all requests made
                           by this client.  Setting this allows Linode's internal
                           monitoring applications to track the usage of your
                           application.  Setting this is not necessary, but some
                           applications may desire this behavior.
        :type user_agent: str
        :param page_size: The default size to request pages at.  If not given,
                                  the API's default page size is used.  Valid values
                                  can be found in the API docs, but at time of writing
                                  are between 25 and 500.
        :type page_size: int
        :param retry: Whether API requests should automatically be retries on known
                      intermittent responses.
        :type retry: bool
        :param retry_rate_limit_interval: The amount of time to wait between HTTP request
                                          retries.
        :type retry_rate_limit_interval: Union[float, int]
        :param retry_max: The number of request retries that should be attempted before
                          raising an API error.
        :type retry_max: int
        :type retry_statuses: List of int
        :param retry_statuses: Additional HTTP response statuses to retry on.
                               By default, the client will retry on 408, 429, and 502
                               responses.
        :param ca_path: The path to a CA file to use for API requests in this client.
        :type ca_path: str
        """
        #: Access methods related to Linodes - see :any:`LinodeGroup` for
        #: more information
        self.linode = LinodeGroup(self)

        #: Access methods related to your user - see :any:`ProfileGroup` for
        #: more information
        self.profile = ProfileGroup(self)

        #: Access methods related to your account - see :any:`AccountGroup` for
        #: more information
        self.account = AccountGroup(self)

        #: Access methods related to networking on your account - see
        #: :any:`NetworkingGroup` for more information
        self.networking = NetworkingGroup(self)

        #: Access methods related to support - see :any:`SupportGroup` for more
        #: information
        self.support = SupportGroup(self)

        #: Access information related to the Longview service - see
        #: :any:`LongviewGroup` for more information
        self.longview = LongviewGroup(self)

        #: Access methods related to Object Storage - see :any:`ObjectStorageGroup`
        #: for more information
        self.object_storage = ObjectStorageGroup(self)

        #: Access methods related to LKE - see :any:`LKEGroup` for more information.
        self.lke = LKEGroup(self)

        #: Access methods related to Managed Databases - see :any:`DatabaseGroup` for more information.
        self.database = DatabaseGroup(self)

        #: Access methods related to NodeBalancers - see :any:`NodeBalancerGroup` for more information.
        self.nodebalancers = NodeBalancerGroup(self)

        #: Access methods related to Domains - see :any:`DomainGroup` for more information.
        self.domains = DomainGroup(self)

        #: Access methods related to Tags - See :any:`TagGroup` for more information.
        self.tags = TagGroup(self)

        #: Access methods related to Volumes - See :any:`VolumeGroup` for more information.
        self.volumes = VolumeGroup(self)

        #: Access methods related to Regions - See :any:`RegionGroup` for more information.
        self.regions = RegionGroup(self)

        #: Access methods related to Images - See :any:`ImageGroup` for more information.
        self.images = ImageGroup(self)

        #: Access methods related to VPCs - See :any:`VPCGroup` for more information.
        self.vpcs = VPCGroup(self)

        #: Access methods related to Event polling - See :any:`PollingGroup` for more information.
        self.polling = PollingGroup(self)

        #: Access methods related to Beta Program - See :any:`BetaProgramGroup` for more information.
        self.beta = BetaProgramGroup(self)

        #: Access methods related to VM placement - See :any:`PlacementAPIGroup` for more information.
        self.placement = PlacementAPIGroup(self)

        self.monitor = MonitorGroup(self)

        super().__init__(
            token=token,
            base_url=base_url,
            user_agent=user_agent,
            page_size=page_size,
            retry=retry,
            retry_rate_limit_interval=retry_rate_limit_interval,
            retry_max=retry_max,
            retry_statuses=retry_statuses,
            ca_path=ca_path,
        )

    def image_create(self, disk, label=None, description=None, tags=None):
        """
        .. note:: This method is an alias to maintain backwards compatibility.
                  Please use :meth:`LinodeClient.images.create(...) <.ImageGroup.create>` for all new projects.
        """
        return self.images.create(
            disk, label=label, description=description, tags=tags
        )

    def image_create_upload(
        self,
        label: str,
        region: str,
        description: Optional[str] = None,
        tags: Optional[List[str]] = None,
    ) -> Tuple[Image, str]:
        """
        .. note:: This method is an alias to maintain backwards compatibility.
                  Please use :meth:`LinodeClient.images.create_upload(...) <.ImageGroup.create_upload>`
                  for all new projects.
        """

        return self.images.create_upload(
            label, region, description=description, tags=tags
        )

    def image_upload(
        self,
        label: str,
        region: str,
        file: BinaryIO,
        description: Optional[str] = None,
        tags: Optional[List[str]] = None,
    ) -> Image:
        """
        .. note:: This method is an alias to maintain backwards compatibility.
                  Please use :meth:`LinodeClient.images.upload(...) <.ImageGroup.upload>` for all new projects.
        """
        return self.images.upload(
            label, region, file, description=description, tags=tags
        )

    def nodebalancer_create(self, region, **kwargs):
        """
        .. note:: This method is an alias to maintain backwards compatibility.
                  Please use
                  :meth:`LinodeClient.nodebalancers.create(...) <.NodeBalancerGroup.create>`
                  for all new projects.
        """
        return self.nodebalancers.create(region, **kwargs)

    def domain_create(self, domain, master=True, **kwargs):
        """
        .. note:: This method is an alias to maintain backwards compatibility.
                  Please use :meth:`LinodeClient.domains.create(...) <.DomainGroup.create>` for all
                  new projects.
        """
        return self.domains.create(domain, master=master, **kwargs)

    def tag_create(
        self,
        label,
        instances=None,
        domains=None,
        nodebalancers=None,
        volumes=None,
        entities=[],
    ):
        """
        .. note:: This method is an alias to maintain backwards compatibility.
                  Please use :meth:`LinodeClient.tags.create(...) <.TagGroup.create>` for all new projects.
        """
        return self.tags.create(
            label,
            instances=instances,
            domains=domains,
            nodebalancers=nodebalancers,
            volumes=volumes,
            entities=entities,
        )

    def volume_create(self, label, region=None, linode=None, size=20, **kwargs):
        """
        .. note:: This method is an alias to maintain backwards compatibility.
                  Please use :meth:`LinodeClient.volumes.create(...) <.VolumeGroup.create>` for all new projects.
        """
        return self.volumes.create(
            label, region=region, linode=linode, size=size, **kwargs
        )


class MonitorClient(BaseClient):
    """
    The main interface to the Monitor API.

    :param token: The authentication Personal Access Token token to use for
                  communication with the API. You may want to generate one using
                  Linode Client. For example:
                      linode_client.monitor.create_token(
                        service_type="dbaas", entity_ids=[entity_id]
                      )
    :type token: str
    :param base_url: The base URL for monitor API requests. Generally, you shouldn't
                     change this.
    :type base_url: str
    :param user_agent: What to append to the User Agent of all requests made
                       by this client.  Setting this allows Linode's internal
                       monitoring applications to track the usage of your
                       application.  Setting this is not necessary, but some
                       applications may desire this behavior.
    :type user_agent: str
    :param page_size: The default size to request pages at. If not given,
                      the API's default page size is used. Valid values
                      can be found in the API docs.
    :type page_size: int
    :param ca_path: The path to a CA file to use for API requests in this client.
        :type ca_path: str
    """

    def __init__(
        self,
        token,
        base_url="https://monitor-api.linode.com/v2beta",
        user_agent=None,
        page_size=None,
        ca_path=None,
        retry=True,
        retry_rate_limit_interval=1.0,
        retry_max=5,
        retry_statuses=None,
    ):
        #: Access methods related to your monitor metrics - see :any:`MetricsGroup` for
        #: more information
        self.metrics = MetricsGroup(self)

        super().__init__(
            token=token,
            base_url=base_url,
            user_agent=user_agent,
            page_size=page_size,
            retry=retry,
            retry_rate_limit_interval=retry_rate_limit_interval,
            retry_max=retry_max,
            retry_statuses=retry_statuses,
            ca_path=ca_path,
        )<|MERGE_RESOLUTION|>--- conflicted
+++ resolved
@@ -19,11 +19,8 @@
     LinodeGroup,
     LKEGroup,
     LongviewGroup,
-<<<<<<< HEAD
     MaintenanceGroup,
-=======
     MetricsGroup,
->>>>>>> 74e272ad
     MonitorGroup,
     NetworkingGroup,
     NodeBalancerGroup,
@@ -144,79 +141,6 @@
         self.session.mount("http://", retry_adapter)
         self.session.mount("https://", retry_adapter)
 
-<<<<<<< HEAD
-        #: Access methods related to Linodes - see :any:`LinodeGroup` for
-        #: more information
-        self.linode = LinodeGroup(self)
-
-        #: Access methods related to your user - see :any:`ProfileGroup` for
-        #: more information
-        self.profile = ProfileGroup(self)
-
-        #: Access methods related to your account - see :any:`AccountGroup` for
-        #: more information
-        self.account = AccountGroup(self)
-
-        #: Access methods related to networking on your account - see
-        #: :any:`NetworkingGroup` for more information
-        self.networking = NetworkingGroup(self)
-
-        #: Access methods related to support - see :any:`SupportGroup` for more
-        #: information
-        self.support = SupportGroup(self)
-
-        #: Access information related to the Longview service - see
-        #: :any:`LongviewGroup` for more information
-        self.longview = LongviewGroup(self)
-
-        #: Access methods related to Object Storage - see :any:`ObjectStorageGroup`
-        #: for more information
-        self.object_storage = ObjectStorageGroup(self)
-
-        #: Access methods related to LKE - see :any:`LKEGroup` for more information.
-        self.lke = LKEGroup(self)
-
-        #: Access methods related to Managed Databases - see :any:`DatabaseGroup` for more information.
-        self.database = DatabaseGroup(self)
-
-        #: Access methods related to NodeBalancers - see :any:`NodeBalancerGroup` for more information.
-        self.nodebalancers = NodeBalancerGroup(self)
-
-        #: Access methods related to Domains - see :any:`DomainGroup` for more information.
-        self.domains = DomainGroup(self)
-
-        #: Access methods related to Tags - See :any:`TagGroup` for more information.
-        self.tags = TagGroup(self)
-
-        #: Access methods related to Volumes - See :any:`VolumeGroup` for more information.
-        self.volumes = VolumeGroup(self)
-
-        #: Access methods related to Regions - See :any:`RegionGroup` for more information.
-        self.regions = RegionGroup(self)
-
-        #: Access methods related to Images - See :any:`ImageGroup` for more information.
-        self.images = ImageGroup(self)
-
-        #: Access methods related to VPCs - See :any:`VPCGroup` for more information.
-        self.vpcs = VPCGroup(self)
-
-        #: Access methods related to Event polling - See :any:`PollingGroup` for more information.
-        self.polling = PollingGroup(self)
-
-        #: Access methods related to Beta Program - See :any:`BetaProgramGroup` for more information.
-        self.beta = BetaProgramGroup(self)
-
-        #: Access methods related to VM placement - See :any:`PlacementAPIGroup` for more information.
-        self.placement = PlacementAPIGroup(self)
-
-        #: Access methods related to Maintenance - See :any:`MaintenanceGroup` for more information.
-        self.maintenance = MaintenanceGroup(self)
-
-        #: Access methods related to Monitor - See :any:`MonitorGroup` for more information.
-        self.monitor = MonitorGroup(self)
-
-=======
->>>>>>> 74e272ad
     @property
     def _user_agent(self):
         return "{}python-linode_api4/{} {}".format(
