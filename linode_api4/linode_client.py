from __future__ import annotations

import json
import logging
from importlib.metadata import version
from typing import BinaryIO, Tuple
from urllib import parse

import requests
from requests.adapters import HTTPAdapter, Retry

from linode_api4.errors import ApiError, UnexpectedResponseError
from linode_api4.groups import (
    AccountGroup,
    BetaProgramGroup,
    DatabaseGroup,
    DomainGroup,
    ImageGroup,
    LinodeGroup,
    LKEGroup,
    LongviewGroup,
    NetworkingGroup,
    NodeBalancerGroup,
    ObjectStorageGroup,
    PollingGroup,
    ProfileGroup,
    RegionGroup,
    SupportGroup,
    TagGroup,
    VolumeGroup,
    VPCGroup,
)
from linode_api4.objects import Image, and_

<<<<<<< HEAD
from .common import SSH_KEY_TYPES, load_and_validate_keys
from .groups.placement import PlacementAPIGroup
=======
>>>>>>> 78574da0
from .paginated_list import PaginatedList

package_version = version("linode_api4")

logger = logging.getLogger(__name__)


class LinearRetry(Retry):
    """
    Linear retry is a subclass of Retry that uses a linear backoff strategy.
    This is necessary to maintain backwards compatibility with the old retry system.
    """

    def get_backoff_time(self):
        return self.backoff_factor


class LinodeClient:
    def __init__(
        self,
        token,
        base_url="https://api.linode.com/v4",
        user_agent=None,
        page_size=None,
        retry=True,
        retry_rate_limit_interval=1.0,
        retry_max=5,
        retry_statuses=None,
        ca_path=None,
    ):
        """
        The main interface to the Linode API.

        :param token: The authentication token to use for communication with the
                      API.  Can be either a Personal Access Token or an OAuth Token.
        :type token: str
        :param base_url: The base URL for API requests.  Generally, you shouldn't
                         change this.
        :type base_url: str
        :param user_agent: What to append to the User Agent of all requests made
                           by this client.  Setting this allows Linode's internal
                           monitoring applications to track the usage of your
                           application.  Setting this is not necessary, but some
                           applications may desire this behavior.
        :type user_agent: str
        :param page_size: The default size to request pages at.  If not given,
                                  the API's default page size is used.  Valid values
                                  can be found in the API docs, but at time of writing
                                  are between 25 and 500.
        :type page_size: int
        :param retry: Whether API requests should automatically be retries on known
                      intermittent responses.
        :type retry: bool
        :param retry_rate_limit_interval: The amount of time to wait between HTTP request
                                          retries.
        :type retry_rate_limit_interval: Union[float, int]
        :param retry_max: The number of request retries that should be attempted before
                          raising an API error.
        :type retry_max: int
        :type retry_statuses: List of int
        :param retry_statuses: Additional HTTP response statuses to retry on.
                               By default, the client will retry on 408, 429, and 502
                               responses.
        :param ca_path: The path to a CA file to use for API requests in this client.
        :type ca_path: str
        """
        self.base_url = base_url
        self._add_user_agent = user_agent
        self.token = token
        self.page_size = page_size
        self.ca_path = ca_path

        retry_forcelist = [408, 429, 502]

        if retry_statuses is not None:
            retry_forcelist.extend(retry_statuses)

        # Ensure the max retries value is valid
        if not isinstance(retry_max, int):
            raise ValueError("retry_max must be an int")

        self.retry = retry
        self.retry_rate_limit_interval = float(retry_rate_limit_interval)
        self.retry_max = retry_max
        self.retry_statuses = retry_forcelist

        # Initialize the HTTP client session
        self.session = requests.Session()

        self._retry_config = LinearRetry(
            total=retry_max if retry else 0,
            status_forcelist=self.retry_statuses,
            respect_retry_after_header=True,
            backoff_factor=self.retry_rate_limit_interval,
            raise_on_status=False,
            # By default, POST is not an allowed method.
            # We should explicitly include it.
            allowed_methods={"DELETE", "GET", "POST", "PUT"},
        )
        retry_adapter = HTTPAdapter(max_retries=self._retry_config)

        self.session.mount("http://", retry_adapter)
        self.session.mount("https://", retry_adapter)

        #: Access methods related to Linodes - see :any:`LinodeGroup` for
        #: more information
        self.linode = LinodeGroup(self)

        #: Access methods related to your user - see :any:`ProfileGroup` for
        #: more information
        self.profile = ProfileGroup(self)

        #: Access methods related to your account - see :any:`AccountGroup` for
        #: more information
        self.account = AccountGroup(self)

        #: Access methods related to networking on your account - see
        #: :any:`NetworkingGroup` for more information
        self.networking = NetworkingGroup(self)

        #: Access methods related to support - see :any:`SupportGroup` for more
        #: information
        self.support = SupportGroup(self)

        #: Access information related to the Longview service - see
        #: :any:`LongviewGroup` for more information
        self.longview = LongviewGroup(self)

        #: Access methods related to Object Storage - see :any:`ObjectStorageGroup`
        #: for more information
        self.object_storage = ObjectStorageGroup(self)

        #: Access methods related to LKE - see :any:`LKEGroup` for more information.
        self.lke = LKEGroup(self)

        #: Access methods related to Managed Databases - see :any:`DatabaseGroup` for more information.
        self.database = DatabaseGroup(self)

        #: Access methods related to NodeBalancers - see :any:`NodeBalancerGroup` for more information.
        self.nodebalancers = NodeBalancerGroup(self)

        #: Access methods related to Domains - see :any:`DomainGroup` for more information.
        self.domains = DomainGroup(self)

        #: Access methods related to Tags - See :any:`TagGroup` for more information.
        self.tags = TagGroup(self)

        #: Access methods related to Volumes - See :any:`VolumeGroup` for more information.
        self.volumes = VolumeGroup(self)

        #: Access methods related to Regions - See :any:`RegionGroup` for more information.
        self.regions = RegionGroup(self)

        #: Access methods related to Images - See :any:`ImageGroup` for more information.
        self.images = ImageGroup(self)

        #: Access methods related to VPCs - See :any:`VPCGroup` for more information.
        self.vpcs = VPCGroup(self)

        #: Access methods related to Event polling - See :any:`PollingGroup` for more information.
        self.polling = PollingGroup(self)

        #: Access methods related to Beta Program - See :any:`BetaProgramGroup` for more information.
        self.beta = BetaProgramGroup(self)

        #: Access methods related to VM placement - See :any:`PlacementAPIGroup` for more information.
        self.placement = PlacementAPIGroup(self)

    @property
    def _user_agent(self):
        return "{}python-linode_api4/{} {}".format(
            "{} ".format(self._add_user_agent) if self._add_user_agent else "",
            package_version,
            requests.utils.default_user_agent(),
        )

    def load(self, target_type, target_id, target_parent_id=None):
        """
        Constructs and immediately loads the object, circumventing the
        lazy-loading scheme by immediately making an API request.  Does not
        load related objects.

        For example, if you wanted to load an :any:`Instance` object with ID 123,
        you could do this::

           loaded_linode = client.load(Instance, 123)

        Similarly, if you instead wanted to load a :any:`NodeBalancerConfig`,
        you could do so like this::

           loaded_nodebalancer_config = client.load(NodeBalancerConfig, 456, 432)

        :param target_type: The type of object to create.
        :type target_type: type
        :param target_id: The ID of the object to create.
        :type target_id: int or str
        :param target_parent_id: The parent ID of the object to create, if
                                 applicable.
        :type target_parent_id: int, str, or None

        :returns: The resulting object, fully loaded.
        :rtype: target_type
        :raise ApiError: if the requested object could not be loaded.
        """
        result = target_type.make_instance(
            target_id, self, parent_id=target_parent_id
        )
        result._api_get()

        return result

    def _api_call(
        self, endpoint, model=None, method=None, data=None, filters=None
    ):
        """
        Makes a call to the linode api.  Data should only be given if the method is
        POST or PUT, and should be a dictionary
        """
        if not self.token:
            raise RuntimeError("You do not have an API token!")

        if not method:
            raise ValueError("Method is required for API calls!")

        if model:
            endpoint = endpoint.format(
                **{k: parse.quote(str(v)) for k, v in vars(model).items()}
            )

        url = "{}{}".format(self.base_url, endpoint)
        headers = {
            "Authorization": "Bearer {}".format(self.token),
            "Content-Type": "application/json",
            "User-Agent": self._user_agent,
        }

        if filters:
            headers["X-Filter"] = json.dumps(filters)

        body = None
        if data is not None:
            body = json.dumps(data)

        response = method(
            url,
            headers=headers,
            data=body,
            verify=self.ca_path or self.session.verify,
        )

        warning = response.headers.get("Warning", None)
        if warning:
            logger.warning("Received warning from server: {}".format(warning))

        if 399 < response.status_code < 600:
            j = None
            error_msg = "{}: ".format(response.status_code)
            try:
                j = response.json()
                if "errors" in j.keys():
                    for e in j["errors"]:
                        msg = e.get("reason", "")
                        field = e.get("field", None)

                        error_msg += "{}{}; ".format(
                            f"[{field}] " if field is not None else "",
                            msg,
                        )
            except:
                pass
            raise ApiError(error_msg, status=response.status_code, json=j)

        if response.status_code != 204:
            j = response.json()
        else:
            j = None  # handle no response body

        return j

    def _get_objects(
        self, endpoint, cls, model=None, parent_id=None, filters=None
    ):
        # handle non-default page sizes
        call_endpoint = endpoint
        if self.page_size is not None:
            call_endpoint += "?page_size={}".format(self.page_size)

        response_json = self.get(call_endpoint, model=model, filters=filters)

        if not "data" in response_json:
            raise UnexpectedResponseError(
                "Problem with response!", json=response_json
            )

        if "pages" in response_json:
            formatted_endpoint = endpoint
            if model:
                formatted_endpoint = formatted_endpoint.format(**vars(model))
            return PaginatedList.make_paginated_list(
                response_json,
                self,
                cls,
                parent_id=parent_id,
                page_url=formatted_endpoint[1:],
                filters=filters,
            )
        return PaginatedList.make_list(
            response_json["data"], self, cls, parent_id=parent_id
        )

    def get(self, *args, **kwargs):
        return self._api_call(*args, method=self.session.get, **kwargs)

    def post(self, *args, **kwargs):
        return self._api_call(*args, method=self.session.post, **kwargs)

    def put(self, *args, **kwargs):
        return self._api_call(*args, method=self.session.put, **kwargs)

    def delete(self, *args, **kwargs):
        return self._api_call(*args, method=self.session.delete, **kwargs)

    def __setattr__(self, key, value):
        # Allow for dynamic updating of the retry config
        handlers = {
            "retry_rate_limit_interval": lambda: setattr(
                self._retry_config, "backoff_factor", value
            ),
            "retry": lambda: setattr(
                self._retry_config, "total", self.retry_max if value else 0
            ),
            "retry_max": lambda: setattr(
                self._retry_config, "total", value if self.retry else 0
            ),
            "retry_statuses": lambda: setattr(
                self._retry_config, "status_forcelist", value
            ),
        }

        handler = handlers.get(key)
        if hasattr(self, "_retry_config") and handler is not None:
            handler()

        super().__setattr__(key, value)

    def image_create(self, disk, label=None, description=None):
        """
        .. note:: This method is an alias to maintain backwards compatibility.
                  Please use :meth:`LinodeClient.images.create(...) <.ImageGroup.create>` for all new projects.
        """
        return self.images.create(disk, label=label, description=description)

    def image_create_upload(
        self, label: str, region: str, description: str = None
    ) -> Tuple[Image, str]:
        """
        .. note:: This method is an alias to maintain backwards compatibility.
                  Please use :meth:`LinodeClient.images.create_upload(...) <.ImageGroup.create_upload>`
                  for all new projects.
        """

        return self.images.create_upload(label, region, description=description)

    def image_upload(
        self, label: str, region: str, file: BinaryIO, description: str = None
    ) -> Image:
        """
        .. note:: This method is an alias to maintain backwards compatibility.
                  Please use :meth:`LinodeClient.images.upload(...) <.ImageGroup.upload>` for all new projects.
        """
        return self.images.upload(label, region, file, description=description)

    def nodebalancer_create(self, region, **kwargs):
        """
        .. note:: This method is an alias to maintain backwards compatibility.
                  Please use
                  :meth:`LinodeClient.nodebalancers.create(...) <.NodeBalancerGroup.create>`
                  for all new projects.
        """
        return self.nodebalancers.create(region, **kwargs)

    def domain_create(self, domain, master=True, **kwargs):
        """
        .. note:: This method is an alias to maintain backwards compatibility.
                  Please use :meth:`LinodeClient.domains.create(...) <.DomainGroup.create>` for all
                  new projects.
        """
        return self.domains.create(domain, master=master, **kwargs)

    def tag_create(
        self,
        label,
        instances=None,
        domains=None,
        nodebalancers=None,
        volumes=None,
        entities=[],
    ):
        """
        .. note:: This method is an alias to maintain backwards compatibility.
                  Please use :meth:`LinodeClient.tags.create(...) <.TagGroup.create>` for all new projects.
        """
        return self.tags.create(
            label,
            instances=instances,
            domains=domains,
            nodebalancers=nodebalancers,
            volumes=volumes,
            entities=entities,
        )

    def volume_create(self, label, region=None, linode=None, size=20, **kwargs):
        """
        .. note:: This method is an alias to maintain backwards compatibility.
                  Please use :meth:`LinodeClient.volumes.create(...) <.VolumeGroup.create>` for all new projects.
        """
        return self.volumes.create(
            label, region=region, linode=linode, size=size, **kwargs
        )

    # helper functions
    def _get_and_filter(self, obj_type, *filters, endpoint=None):
        parsed_filters = None
        if filters:
            if len(filters) > 1:
                parsed_filters = and_(
                    *filters
                ).dct  # pylint: disable=no-value-for-parameter
            else:
                parsed_filters = filters[0].dct

        # Use sepcified endpoint
        if endpoint:
            return self._get_objects(endpoint, obj_type, filters=parsed_filters)
        else:
            return self._get_objects(
                obj_type.api_list(), obj_type, filters=parsed_filters
            )<|MERGE_RESOLUTION|>--- conflicted
+++ resolved
@@ -32,11 +32,7 @@
 )
 from linode_api4.objects import Image, and_
 
-<<<<<<< HEAD
-from .common import SSH_KEY_TYPES, load_and_validate_keys
 from .groups.placement import PlacementAPIGroup
-=======
->>>>>>> 78574da0
 from .paginated_list import PaginatedList
 
 package_version = version("linode_api4")
