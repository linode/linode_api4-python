--- conflicted
+++ resolved
@@ -142,12 +142,7 @@
         r = TicketReply(self._client, result["id"], self.id, result)
         return r
 
-<<<<<<< HEAD
     def upload_attachment(self, attachment: Union[Path, str]):
-        if not isinstance(attachment, Path):
-            attachment = Path(attachment)
-=======
-    def upload_attachment(self, attachment):
         """
         Uploads an attachment to an existing Support Ticket.
 
@@ -159,11 +154,8 @@
         :returns: Whether the upload operation was successful.
         :rtype: bool
         """
-
-        content = None
-        with open(attachment) as f:
-            content = f.read()
->>>>>>> cfdc8a18
+        if not isinstance(attachment, Path):
+            attachment = Path(attachment)
 
         if not attachment.exists():
             raise ValueError("File not exist, nothing to upload.")
