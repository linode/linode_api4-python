import inspect
<<<<<<< HEAD
from dataclasses import dataclass
from dataclasses import fields as dataclass_fields
=======
from dataclasses import dataclass, fields
>>>>>>> 3a1ec428
from enum import Enum
from types import SimpleNamespace
from typing import (
    Any,
    ClassVar,
    Dict,
    List,
    Optional,
    Set,
    Type,
    Union,
    get_args,
    get_origin,
    get_type_hints,
)

from linode_api4.objects.filtering import FilterableAttribute

# Wraps the SimpleNamespace class and allows for
# SQLAlchemy-style filter generation on JSONObjects.
JSONFilterGroup = SimpleNamespace


class JSONFilterableMetaclass(type):
    def __init__(cls, name, bases, dct):
        setattr(
            cls,
            "filters",
            JSONFilterGroup(
                **{
                    k: FilterableAttribute(k)
                    for k in cls.__annotations__.keys()
                }
            ),
        )

        super().__init__(name, bases, dct)


@dataclass
class JSONObject(metaclass=JSONFilterableMetaclass):
    """
    A simple helper class for serializable API objects.
    This is typically used for nested object values.

    This class act similarly to MappedObject but with explicit
    fields and static typing.
    """

    filters: ClassVar[JSONFilterGroup] = None
    """
    A group containing FilterableAttributes used to create SQLAlchemy-style filters.

    Example usage::
        self.client.regions.availability(
            RegionAvailabilityEntry.filters.plan == "premium4096.7"
        )
    """

    include_none_values: ClassVar[bool] = False
    """
    If true, all None values for this class will be explicitly included in 
    the serialized output for instance of this class.
    """

    always_include: ClassVar[Set[str]] = {}
    """
    A set of keys corresponding to fields that should always be
    included in the generated output regardless of whether their values
    are None.
    """

    put_class: ClassVar[Optional[Type["JSONObject"]]] = None
    """
    An alternative JSONObject class to use as the schema for PUT requests.
    This prevents read-only fields from being included in PUT request bodies,
    which in theory will result in validation errors from the API.
    """

    def __init__(self):
        raise NotImplementedError(
            "JSONObject is not intended to be constructed directly"
        )

    # TODO: Implement __repr__
    @staticmethod
    def _unwrap_type(field_type: type) -> type:
        args = get_args(field_type)
        origin_type = get_origin(field_type)

        # We don't want to try to unwrap Dict, List, Set, etc. values
        if origin_type is not Union:
            return field_type

        if len(args) == 0:
            raise TypeError("Expected type to have arguments, got none")

        # Use the first type in the Union's args
        return JSONObject._unwrap_type(args[0])

    @staticmethod
    def _try_from_json(json_value: Any, field_type: type):
        """
        Determines whether a JSON dict is an instance of a field type.
        """

        field_type = JSONObject._unwrap_type(field_type)

        if inspect.isclass(field_type) and issubclass(field_type, JSONObject):
            return field_type.from_json(json_value)

        return json_value

    @classmethod
    def _parse_attr_list(cls, json_value: Any, field_type: type):
        """
        Attempts to parse a list attribute with a given value and field type.
        """

        # Edge case for optional list values
        if json_value is None:
            return None

        type_hint_args = get_args(field_type)

        if len(type_hint_args) < 1:
            return cls._try_from_json(json_value, field_type)

        return [
            cls._try_from_json(item, type_hint_args[0]) for item in json_value
        ]

    @classmethod
    def _parse_attr(cls, json_value: Any, field_type: type):
        """
        Attempts to parse an attribute with a given value and field type.
        """

        field_type = JSONObject._unwrap_type(field_type)

        if list in (field_type, get_origin(field_type)):
            return cls._parse_attr_list(json_value, field_type)

        return cls._try_from_json(json_value, field_type)

    @classmethod
    def from_json(cls, json: Dict[str, Any]) -> Optional["JSONObject"]:
        """
        Creates an instance of this class from a JSON dict, respecting json_key metadata.
        """
        if json is None:
            return None

        obj = cls()

        type_hints = get_type_hints(cls)

        for f in dataclass_fields(cls):
            json_key = f.metadata.get("json_key", f.name)
            field_type = type_hints.get(f.name)
            value = json.get(json_key)
            parsed_value = cls._parse_attr(value, field_type)
            setattr(obj, f.name, parsed_value)

        return obj

    def _serialize(self, is_put: bool = False) -> Dict[str, Any]:
        """
        Serializes this object into a JSON dict.
        """
        cls = type(self)

        if is_put and cls.put_class is not None:
            cls = cls.put_class

        cls_field_keys = {field.name for field in fields(cls)}

        type_hints = get_type_hints(cls)

        def attempt_serialize(value: Any) -> Any:
            """
            Attempts to serialize the given value, else returns the value unchanged.
            """
            if issubclass(type(value), JSONObject):
                return value._serialize(is_put=is_put)

            return value

        def should_include(key: str, value: Any) -> bool:
            """
            Returns whether the given key/value pair should be included in the resulting dict.
            """

            # During PUT operations, keys not present in the put_class should be excluded
            if key not in cls_field_keys:
                return False

            if cls.include_none_values or key in cls.always_include:
                return True

            hint = type_hints.get(key)

            # We want to exclude any Optional values that are None
            # NOTE: We need to check for Union here because Optional is an alias of Union.
            if (
                hint is None
                or get_origin(hint) is not Union
                or type(None) not in get_args(hint)
            ):
                return True

            return value is not None

        result = {}

        for f in dataclass_fields(self):
            k = f.name
            json_key = f.metadata.get("json_key", k)
            v = getattr(self, k)

            if not should_include(k, v):
                continue

            if isinstance(v, List):
                v = [attempt_serialize(j) for j in v]
            elif isinstance(v, Dict):
                v = {k: attempt_serialize(j) for k, j in v.items()}
            else:
                v = attempt_serialize(v)

            result[json_key] = v

        return result

    @property
    def dict(self) -> Dict[str, Any]:
        """
        Alias for JSONObject._serialize()
        """
        return self._serialize()

    # Various dict methods for backwards compat
    def __getitem__(self, key) -> Any:
        return getattr(self, key)

    def __setitem__(self, key, value):
        setattr(self, key, value)

    def __iter__(self) -> Any:
        return vars(self)

    def __delitem__(self, key):
        setattr(self, key, None)

    def __len__(self):
        return len(vars(self))


class StrEnum(str, Enum):
    """
    Used for enums that are of type string, which is necessary
    for implicit JSON serialization.

    NOTE: Replace this with StrEnum once Python 3.10 has been EOL'd.
    See: https://docs.python.org/3/library/enum.html#enum.StrEnum
    """

    def __new__(cls, *values):
        value = str(*values)
        member = str.__new__(cls, value)
        member._value_ = value
        return member

    def __str__(self):
        return self._value_<|MERGE_RESOLUTION|>--- conflicted
+++ resolved
@@ -1,10 +1,5 @@
 import inspect
-<<<<<<< HEAD
-from dataclasses import dataclass
-from dataclasses import fields as dataclass_fields
-=======
 from dataclasses import dataclass, fields
->>>>>>> 3a1ec428
 from enum import Enum
 from types import SimpleNamespace
 from typing import (
@@ -162,7 +157,7 @@
 
         type_hints = get_type_hints(cls)
 
-        for f in dataclass_fields(cls):
+        for f in fields(cls):
             json_key = f.metadata.get("json_key", f.name)
             field_type = type_hints.get(f.name)
             value = json.get(json_key)
@@ -220,7 +215,7 @@
 
         result = {}
 
-        for f in dataclass_fields(self):
+        for f in fields(self):
             k = f.name
             json_key = f.metadata.get("json_key", k)
             v = getattr(self, k)
