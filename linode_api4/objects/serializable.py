import inspect
<<<<<<< HEAD
from dataclasses import asdict, dataclass
=======
from dataclasses import dataclass
>>>>>>> 78574da0
from enum import Enum
from types import SimpleNamespace
from typing import (
    Any,
    ClassVar,
    Dict,
    List,
    Optional,
    Set,
    Union,
    get_args,
    get_origin,
    get_type_hints,
)

from linode_api4.objects.filtering import FilterableAttribute

# Wraps the SimpleNamespace class and allows for
# SQLAlchemy-style filter generation on JSONObjects.
JSONFilterGroup = SimpleNamespace


class JSONFilterableMetaclass(type):
    def __init__(cls, name, bases, dct):
        setattr(
            cls,
            "filters",
            JSONFilterGroup(
                **{
                    k: FilterableAttribute(k)
                    for k in cls.__annotations__.keys()
                }
            ),
        )

        super().__init__(name, bases, dct)


@dataclass
class JSONObject(metaclass=JSONFilterableMetaclass):
    """
    A simple helper class for serializable API objects.
    This is typically used for nested object values.

    This class act similarly to MappedObject but with explicit
    fields and static typing.
    """

    filters: ClassVar[JSONFilterGroup] = None
    """
    A group containing FilterableAttributes used to create SQLAlchemy-style filters.

    Example usage::
        self.client.regions.availability(
            RegionAvailabilityEntry.filters.plan == "premium4096.7"
        )
    """

    always_include: ClassVar[Set[str]] = {}
    """
    A set of keys corresponding to fields that should always be
    included in the generated output regardless of whether their values
    are None.
    """

    def __init__(self):
        raise NotImplementedError(
            "JSONObject is not intended to be constructed directly"
        )

    # TODO: Implement __repr__
    @staticmethod
    def _unwrap_type(field_type: type) -> type:
        args = get_args(field_type)
        origin_type = get_origin(field_type)

        # We don't want to try to unwrap Dict, List, Set, etc. values
        if origin_type is not Union:
            return field_type

        if len(args) == 0:
            raise TypeError("Expected type to have arguments, got none")

        # Use the first type in the Union's args
        return JSONObject._unwrap_type(args[0])

    @staticmethod
    def _try_from_json(json_value: Any, field_type: type):
        """
        Determines whether a JSON dict is an instance of a field type.
        """

        field_type = JSONObject._unwrap_type(field_type)

        if inspect.isclass(field_type) and issubclass(field_type, JSONObject):
            return field_type.from_json(json_value)

        return json_value

    @classmethod
    def _parse_attr_list(cls, json_value: Any, field_type: type):
        """
        Attempts to parse a list attribute with a given value and field type.
        """

        # Edge case for optional list values
        if json_value is None:
            return None

        type_hint_args = get_args(field_type)

        if len(type_hint_args) < 1:
            return cls._try_from_json(json_value, field_type)

        return [
            cls._try_from_json(item, type_hint_args[0]) for item in json_value
        ]

    @classmethod
    def _parse_attr(cls, json_value: Any, field_type: type):
        """
        Attempts to parse an attribute with a given value and field type.
        """

        field_type = JSONObject._unwrap_type(field_type)

        if list in (field_type, get_origin(field_type)):
            return cls._parse_attr_list(json_value, field_type)

        return cls._try_from_json(json_value, field_type)

    @classmethod
    def from_json(cls, json: Dict[str, Any]) -> Optional["JSONObject"]:
        """
        Creates an instance of this class from a JSON dict.
        """
        if json is None:
            return None

        obj = cls()

        type_hints = get_type_hints(cls)

        for k in vars(obj):
            setattr(obj, k, cls._parse_attr(json.get(k), type_hints.get(k)))

        return obj

    def _serialize(self) -> Dict[str, Any]:
        """
        Serializes this object into a JSON dict.
        """
        cls = type(self)
        type_hints = get_type_hints(cls)

        def attempt_serialize(value: Any) -> Any:
            """
            Attempts to serialize the given value, else returns the value unchanged.
            """
            if issubclass(type(value), JSONObject):
                return value._serialize()

            return value

        def should_include(key: str, value: Any) -> bool:
            """
            Returns whether the given key/value pair should be included in the resulting dict.
            """

            if key in cls.always_include:
                return True

            hint = type_hints.get(key)

            # We want to exclude any Optional values that are None
            # NOTE: We need to check for Union here because Optional is an alias of Union.
            if (
                hint is None
                or get_origin(hint) is not Union
                or type(None) not in get_args(hint)
            ):
                return True

            return value is not None

        result = {}

        for k, v in vars(self).items():
            if not should_include(k, v):
                continue

            if isinstance(v, List):
                v = [attempt_serialize(j) for j in v]
            elif isinstance(v, Dict):
                v = {k: attempt_serialize(j) for k, j in v.items()}
            else:
                v = attempt_serialize(v)

            result[k] = v

        return result

    @property
    def dict(self) -> Dict[str, Any]:
        """
        Alias for JSONObject._serialize()
        """
        return self._serialize()

    # Various dict methods for backwards compat
    def __getitem__(self, key) -> Any:
        return getattr(self, key)

    def __setitem__(self, key, value):
        setattr(self, key, value)

    def __iter__(self) -> Any:
        return vars(self)

    def __delitem__(self, key):
        setattr(self, key, None)

    def __len__(self):
        return len(vars(self))


class StrEnum(str, Enum):
    """
    Used for enums that are of type string, which is necessary
    for implicit JSON serialization.

    NOTE: Replace this with StrEnum once Python 3.10 has been EOL'd.
    See: https://docs.python.org/3/library/enum.html#enum.StrEnum
    """

    def __new__(cls, *values):
        value = str(*values)
        member = str.__new__(cls, value)
        member._value_ = value
        return member

    def __str__(self):
        return self._value_<|MERGE_RESOLUTION|>--- conflicted
+++ resolved
@@ -1,9 +1,5 @@
 import inspect
-<<<<<<< HEAD
-from dataclasses import asdict, dataclass
-=======
 from dataclasses import dataclass
->>>>>>> 78574da0
 from enum import Enum
 from types import SimpleNamespace
 from typing import (
