--- conflicted
+++ resolved
@@ -490,11 +490,6 @@
         partial["interfaces"] = interfaces
         return partial
 
-<<<<<<< HEAD
-class MigrationType:
-    COLD = "cold"
-    WARM = "warm"
-=======
     def interface_create_public(self, primary=False) -> NetworkInterface:
         """
         Creates a public interface for this Configuration Profile.
@@ -615,9 +610,13 @@
             self._client, result["id"], self.id, self.linode_id, result
         )
         return i
-
->>>>>>> 27161d7d
-
+     
+
+class MigrationType:
+    COLD = "cold"
+    WARM = "warm"
+
+    
 class Instance(Base):
     """
     A Linode Instance.
