--- conflicted
+++ resolved
@@ -722,13 +722,10 @@
         "disk_encryption": Property(),
         "lke_cluster_id": Property(),
         "capabilities": Property(unordered=True),
-<<<<<<< HEAD
         "interface_generation": Property(),
-=======
         "maintenance_policy": Property(
             mutable=True
         ),  # Note: This field is only available when using v4beta.
->>>>>>> f2055c68
     }
 
     @property
