--- conflicted
+++ resolved
@@ -800,12 +800,9 @@
         "lke_cluster_id": Property(),
         "capabilities": Property(unordered=True),
         "interface_generation": Property(),
-<<<<<<< HEAD
-=======
         "maintenance_policy": Property(
             mutable=True
         ),  # Note: This field is only available when using v4beta.
->>>>>>> fed436bb
     }
 
     @property
@@ -2053,15 +2050,9 @@
             data=drop_null_keys(_flatten_request_body_recursive(params)),
         )
 
-<<<<<<< HEAD
-        if not "id" in result:
-            raise UnexpectedResponseError(
-                "Unexpected response creating config!", json=result
-=======
         if "id" not in result:
             raise UnexpectedResponseError(
                 "Unexpected response creating interface!", json=result
->>>>>>> fed436bb
             )
 
         return LinodeInterface(self._client, result["id"], self.id, json=result)
@@ -2092,28 +2083,19 @@
         return self._interfaces_settings
 
     @property
-<<<<<<< HEAD
-    def interfaces(self) -> List[LinodeInterface]:
-=======
     def linode_interfaces(self) -> Optional[list[LinodeInterface]]:
->>>>>>> fed436bb
         """
         All interfaces for this Linode.
 
         API Documentation: https://techdocs.akamai.com/linode-api/reference/get-linode-interface
 
-<<<<<<< HEAD
-        :returns: An ordered list of interfaces under this Linode.
-        """
-
-=======
         :returns: An ordered list of linode interfaces under this Linode. If the linode is with legacy config interfaces, returns None.
         :rtype: Optional[list[LinodeInterface]]
         """
 
         if self.interface_generation != InterfaceGeneration.LINODE:
             return None
->>>>>>> fed436bb
+
         if not hasattr(self, "_interfaces"):
             result = self._client.get(
                 "{}/interfaces".format(Instance.api_endpoint),
