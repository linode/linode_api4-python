--- conflicted
+++ resolved
@@ -217,13 +217,10 @@
         ),
         "object_storage": Property(),
         "backups_enabled": Property(mutable=True),
-<<<<<<< HEAD
         "interfaces_for_new_linodes": Property(mutable=True),
-=======
         "maintenance_policy": Property(
             mutable=True
         ),  # Note: This field is only available when using v4beta.
->>>>>>> f2055c68
     }
 
 
