--- conflicted
+++ resolved
@@ -218,12 +218,9 @@
         "object_storage": Property(),
         "backups_enabled": Property(mutable=True),
         "interfaces_for_new_linodes": Property(mutable=True),
-<<<<<<< HEAD
-=======
         "maintenance_policy": Property(
             mutable=True
         ),  # Note: This field is only available when using v4beta.
->>>>>>> fed436bb
     }
 
 
