from linode_api4.errors import UnexpectedResponseError
from linode_api4.objects import Base, DerivedBase, Property, Region

class IPv6Pool(Base):
    api_endpoint = "/networking/ipv6/pools/{}"
    id_attribute = "range"

    properties = {
<<<<<<< HEAD
        'range': Property(identifier=True),
        'region': Property(slug_relationship=Region, filterable=True),
        'prefix': Property(),
        'route_target': Property()
=======
        "range": Property(identifier=True),
        "region": Property(slug_relationship=Region, filterable=True),
>>>>>>> 1456769c
    }

    def _api_get(self):
        """
        A helper method to GET this object from the server
        """
        pools = self._client.networking.ipv6_pools()
        pool = [p for p in pools if p.range == self.range][0]

        if pool is not None:
            self._populate(pool._raw_json)
        else:
            raise LookupError("Could not find IPv6 pool with proviced range.")


class IPv6Range(Base):
<<<<<<< HEAD
    api_endpoint = '/networking/ipv6/ranges/{range}'
    id_attribute = 'range'

    properties = {
        'range': Property(identifier=True),
        'region': Property(slug_relationship=Region, filterable=True),
        'prefix': Property(),
        'route_target': Property()
=======
    api_endpoint = "/networking/ipv6/ranges/{}"
    id_attribute = "range"

    properties = {
        "range": Property(identifier=True),
        "region": Property(slug_relationship=Region, filterable=True),
>>>>>>> 1456769c
    }

    def ip_ranges_list(self):
        """
        Displays the IPv6 ranges on your Account.
        """

        result = self._client.post('/networking/ipv6/ranges', model=self)

        return [IPv6Range(self._client, r["range"]) for r in result["data"]]
    
    def ip_range_delete(self):
        """
        Removes this IPv6 range from your account and disconnects the range from any assigned Linodes.
        """

        self._client.delete('{}'.format(self.api_endpoint), model=self)


class IPAddress(Base):
<<<<<<< HEAD
    """
    note:: This endpoint is in beta. This will only function if base_url is set to `https://api.linode.com/v4beta`.
    """
    
    api_endpoint = '/networking/ips/{address}'
    id_attribute = 'address'
=======
    api_endpoint = "/networking/ips/{address}"
    id_attribute = "address"
>>>>>>> 1456769c

    properties = {
        "address": Property(identifier=True),
        "gateway": Property(),
        "subnet_mask": Property(),
        "prefix": Property(),
        "type": Property(),
        "public": Property(),
        "rdns": Property(mutable=True),
        "linode_id": Property(),
        "region": Property(slug_relationship=Region, filterable=True),
    }

    @property
    def linode(self):
        from .linode import Instance  # pylint: disable-all

        if not hasattr(self, "_linode"):
            self._set("_linode", Instance(self._client, self.linode_id))
        return self._linode

    def to(self, linode):
        """
        This is a helper method for ip-assign, and should not be used outside
        of that context.  It's used to cleanly build an IP Assign request with
        pretty python syntax.
        """
        from .linode import Instance  # pylint: disable-all

        if not isinstance(linode, Instance):
            raise ValueError("IP Address can only be assigned to a Linode!")
<<<<<<< HEAD
        return { "address": self.address, "linode_id": linode.id }
    
    def ip_addresses_share(self, ips, linode_id):
        """
        Configure shared IPs.
        """

        params = {
            'ips': ips,
            'linode_id': linode_id,
        }

        self._client.post('/networking/ips/share', model=self, data=params)
    
    def ip_addresses_assign(self, assignments, region):
        """
        Assign multiple IPv4 addresses and/or IPv6 ranges to multiple Linodes in one Region.
        """

        for a in assignments:
            if not 'address' in a or not 'linode_id' in a:
                raise ValueError("Invalid assignment: {}".format(a))
            
        if isinstance(region, Region):
            region = region.id

        params = {
            'assignments': assignments,
            'region': region
        }

        self._client.post('/networking/ips/assign', model=self, data=params)


=======
        return {"address": self.address, "linode_id": linode.id}
>>>>>>> 1456769c


class VLAN(Base):
    """
    .. note:: At this time, the Linode API only supports listing VLANs.
    .. note:: This endpoint is in beta. This will only function if base_url is set to `https://api.linode.com/v4beta`.
    """

    api_endpoint = "/networking/vlans/{}"
    id_attribute = "label"

    properties = {
        "label": Property(identifier=True),
        "created": Property(is_datetime=True),
        "linodes": Property(filterable=True),
        "region": Property(slug_relationship=Region, filterable=True),
    }


class FirewallDevice(DerivedBase):
    api_endpoint = "/networking/firewalls/{firewall_id}/devices/{id}"
    derived_url_path = "devices"
    parent_id_name = "firewall_id"

    properties = {
        "created": Property(filterable=True, is_datetime=True),
        "updated": Property(filterable=True, is_datetime=True),
        "entity": Property(),
        "id": Property(identifier=True),
    }


class Firewall(Base):
    """
    .. note:: This endpoint is in beta. This will only function if base_url is set to `https://api.linode.com/v4beta`.
    """

    api_endpoint = "/networking/firewalls/{id}"

    properties = {
        "id": Property(identifier=True),
        "label": Property(mutable=True, filterable=True),
        "tags": Property(mutable=True, filterable=True),
        "status": Property(mutable=True),
        "created": Property(filterable=True, is_datetime=True),
        "updated": Property(filterable=True, is_datetime=True),
        "devices": Property(derived_class=FirewallDevice),
        "rules": Property(),
    }

    def update_rules(self, rules):
        """
        Sets the JSON rules for this Firewall
        """
        self._client.put(
            "{}/rules".format(self.api_endpoint), model=self, data=rules
        )
        self.invalidate()

<<<<<<< HEAD
    def get_rules(self):
        """
        Gets the JSON rules for this Firewall
        """
        return self._client.get('{}/rules'.format(self.api_endpoint), model=self)

    def device_create(self, id, type='linode', **kwargs):
=======
    def device_create(self, id, type="linode", **kwargs):
>>>>>>> 1456769c
        """
        Creates and attaches a device to this Firewall

        :param id: The ID of the entity to create a device for.
        :type id: int

        :param type: The type of entity the device is being created for. (`linode`)
        :type type: str
        """
        params = {
            "id": id,
            "type": type,
        }
        params.update(kwargs)

        result = self._client.post(
            "{}/devices".format(Firewall.api_endpoint), model=self, data=params
        )
        self.invalidate()

        if not "id" in result:
            raise UnexpectedResponseError(
                "Unexpected response creating device!", json=result
            )

        c = FirewallDevice(self._client, result["id"], self.id, result)
        return c<|MERGE_RESOLUTION|>--- conflicted
+++ resolved
@@ -6,15 +6,10 @@
     id_attribute = "range"
 
     properties = {
-<<<<<<< HEAD
         'range': Property(identifier=True),
         'region': Property(slug_relationship=Region, filterable=True),
         'prefix': Property(),
         'route_target': Property()
-=======
-        "range": Property(identifier=True),
-        "region": Property(slug_relationship=Region, filterable=True),
->>>>>>> 1456769c
     }
 
     def _api_get(self):
@@ -31,7 +26,6 @@
 
 
 class IPv6Range(Base):
-<<<<<<< HEAD
     api_endpoint = '/networking/ipv6/ranges/{range}'
     id_attribute = 'range'
 
@@ -40,14 +34,6 @@
         'region': Property(slug_relationship=Region, filterable=True),
         'prefix': Property(),
         'route_target': Property()
-=======
-    api_endpoint = "/networking/ipv6/ranges/{}"
-    id_attribute = "range"
-
-    properties = {
-        "range": Property(identifier=True),
-        "region": Property(slug_relationship=Region, filterable=True),
->>>>>>> 1456769c
     }
 
     def ip_ranges_list(self):
@@ -68,17 +54,13 @@
 
 
 class IPAddress(Base):
-<<<<<<< HEAD
     """
     note:: This endpoint is in beta. This will only function if base_url is set to `https://api.linode.com/v4beta`.
     """
     
     api_endpoint = '/networking/ips/{address}'
     id_attribute = 'address'
-=======
-    api_endpoint = "/networking/ips/{address}"
-    id_attribute = "address"
->>>>>>> 1456769c
+
 
     properties = {
         "address": Property(identifier=True),
@@ -110,7 +92,7 @@
 
         if not isinstance(linode, Instance):
             raise ValueError("IP Address can only be assigned to a Linode!")
-<<<<<<< HEAD
+
         return { "address": self.address, "linode_id": linode.id }
     
     def ip_addresses_share(self, ips, linode_id):
@@ -143,11 +125,6 @@
         }
 
         self._client.post('/networking/ips/assign', model=self, data=params)
-
-
-=======
-        return {"address": self.address, "linode_id": linode.id}
->>>>>>> 1456769c
 
 
 class VLAN(Base):
@@ -207,7 +184,7 @@
         )
         self.invalidate()
 
-<<<<<<< HEAD
+
     def get_rules(self):
         """
         Gets the JSON rules for this Firewall
@@ -215,9 +192,7 @@
         return self._client.get('{}/rules'.format(self.api_endpoint), model=self)
 
     def device_create(self, id, type='linode', **kwargs):
-=======
-    def device_create(self, id, type="linode", **kwargs):
->>>>>>> 1456769c
+
         """
         Creates and attaches a device to this Firewall
 
