--- conflicted
+++ resolved
@@ -222,11 +222,7 @@
 
     linodes: List[int] = field(default_factory=list)
     nodebalancers: List[int] = field(default_factory=list)
-<<<<<<< HEAD
-    interfaces: List[int] = field(default_factory=list)
-=======
     linode_interfaces: List[int] = field(default_factory=list)
->>>>>>> fed436bb
 
 
 @dataclass
