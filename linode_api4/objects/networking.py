--- conflicted
+++ resolved
@@ -1,8 +1,4 @@
-<<<<<<< HEAD
-from dataclasses import dataclass
-=======
 from dataclasses import dataclass, field
->>>>>>> 06f8a5fe
 from typing import List, Optional
 
 from linode_api4.common import Price, RegionPrice
