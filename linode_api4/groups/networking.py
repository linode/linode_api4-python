--- conflicted
+++ resolved
@@ -6,12 +6,9 @@
     VLAN,
     Base,
     Firewall,
-<<<<<<< HEAD
     FirewallCreateDevicesOptions,
     FirewallSettings,
-=======
     FirewallTemplate,
->>>>>>> 82a27722
     Instance,
     IPAddress,
     IPv6Pool,
@@ -118,21 +115,28 @@
         f = Firewall(self.client, result["id"], result)
         return f
 
-<<<<<<< HEAD
+    def firewall_templates(self, *filters):
+        """
+        Returns a list of Firewall Templates available to the current user.
+
+        API Documentation: Not yet available.
+
+        NOTE: This feature may not currently be available to all users.
+
+        :param filters: Any number of filters to apply to this query.
+                        See :doc:`Filtering Collections</linode_api4/objects/filtering>`
+                        for more details on filtering.
+
+        :returns: A list of Firewall Templates available to the current user.
+        :rtype: PaginatedList of FirewallTemplate
+        """
+        return self.client._get_and_filter(FirewallTemplate, *filters)
+
     def firewall_settings(self) -> FirewallSettings:
         """
         Returns an object representing the Linode Firewall settings for the current user.
-=======
-    def firewall_templates(self, *filters):
-        """
-        Returns a list of Firewall Templates available to the current user.
->>>>>>> 82a27722
-
         API Documentation: Not yet available.
-
         NOTE: This feature may not currently be available to all users.
-
-<<<<<<< HEAD
         :returns: An object representing the Linode Firewall settings for the current user.
         :rtype: FirewallSettings
         """
@@ -145,16 +149,6 @@
             )
 
         return FirewallSettings(self.client, None, result)
-=======
-        :param filters: Any number of filters to apply to this query.
-                        See :doc:`Filtering Collections</linode_api4/objects/filtering>`
-                        for more details on filtering.
-
-        :returns: A list of Firewall Templates available to the current user.
-        :rtype: PaginatedList of FirewallTemplate
-        """
-        return self.client._get_and_filter(FirewallTemplate, *filters)
->>>>>>> 82a27722
 
     def ips(self, *filters):
         """
