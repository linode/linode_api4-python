--- conflicted
+++ resolved
@@ -163,197 +163,194 @@
         ] = None,
         interface_generation: Optional[Union[InterfaceGeneration, str]] = None,
         network_helper: Optional[bool] = None,
-<<<<<<< HEAD
-=======
         maintenance_policy: Optional[str] = None,
->>>>>>> fed436bb
         **kwargs,
     ):
         """
-        Creates a new Linode Instance. This function has several modes of operation:
-
-        **Create an Instance from an Image**
-
-        To create an Instance from an :any:`Image`, call `instance_create` with
-        a :any:`Type`, a :any:`Region`, and an :any:`Image`.  All three of
-        these fields may be provided as either the ID or the appropriate object.
-        In this mode, a root password will be generated and returned with the
-        new Instance object.
-
-        For example::
-
-           new_linode, password = client.linode.instance_create(
-               "g6-standard-2",
-               "us-east",
-               image="linode/debian9")
-
-           ltype = client.linode.types().first()
-           region = client.regions().first()
-           image = client.images().first()
-
-           another_linode, password = client.linode.instance_create(
-               ltype,
-               region,
-               image=image)
-
-        To output the password from the above example:
-            print(password)
-
-        To output the first IPv4 address of the new Linode:
-            print(new_linode.ipv4[0])
-
-        To delete the new_linode (WARNING: this immediately destroys the Linode):
-            new_linode.delete()
-
-        **Create an Instance from StackScript**
-
-        When creating an Instance from a :any:`StackScript`, an :any:`Image` that
-        the StackScript support must be provided..  You must also provide any
-        required StackScript data for the script's User Defined Fields..  For
-        example, if deploying `StackScript 10079`_ (which deploys a new Instance
-        with a user created from keys on `github`_::
-
-           stackscript = StackScript(client, 10079)
-
-           new_linode, password = client.linode.instance_create(
-              "g6-standard-2",
-              "us-east",
-              image="linode/debian9",
-              stackscript=stackscript,
-              stackscript_data={"gh_username": "example"})
-
-        In the above example, "gh_username" is the name of a User Defined Field
-        in the chosen StackScript.  For more information on StackScripts, see
-        the `StackScript guide`_.
-
-        .. _`StackScript 10079`: https://www.linode.com/stackscripts/view/10079
-        .. _`github`: https://github.com
-        .. _`StackScript guide`: https://www.linode.com/docs/platform/stackscripts/
-
-        **Create an Instance from a Backup**
-
-        To create a new Instance by restoring a :any:`Backup` to it, provide a
-        :any:`Type`, a :any:`Region`, and the :any:`Backup` to restore.  You
-        may provide either IDs or objects for all of these fields::
-
-           existing_linode = Instance(client, 123)
-           snapshot = existing_linode.available_backups.snapshot.current
-
-           new_linode = client.linode.instance_create(
-               "g6-standard-2",
-               "us-east",
-               backup=snapshot)
-
-        **Create an Instance with explicit interfaces:**
-
-        To create a new Instance with explicit interfaces, provide list of
-        LinodeInterfaceOptions objects or dicts to the "interfaces" field::
-
-        linode, password = client.linode.instance_create(
-            "g6-standard-1",
-            "us-mia",
-            image="linode/ubuntu24.04",
-
-            # This can be configured as an account-wide default
-            interface_generation=InterfaceGeneration.LINODE,
-
-            interfaces=[
-                LinodeInterfaceOptions(
-                    default_route=LinodeInterfaceDefaultRouteOptions(
-                        ipv4=True,
-                        ipv6=True
-                    ),
-                    public=LinodeInterfacePublicOptions
+                Creates a new Linode Instance. This function has several modes of operation:
+
+                **Create an Instance from an Image**
+
+                To create an Instance from an :any:`Image`, call `instance_create` with
+                a :any:`Type`, a :any:`Region`, and an :any:`Image`.  All three of
+                these fields may be provided as either the ID or the appropriate object.
+                In this mode, a root password will be generated and returned with the
+                new Instance object.
+
+                For example::
+
+                   new_linode, password = client.linode.instance_create(
+                       "g6-standard-2",
+                       "us-east",
+                       image="linode/debian9")
+
+                   ltype = client.linode.types().first()
+                   region = client.regions().first()
+                   image = client.images().first()
+
+                   another_linode, password = client.linode.instance_create(
+                       ltype,
+                       region,
+                       image=image)
+
+                To output the password from the above example:
+                    print(password)
+
+                To output the first IPv4 address of the new Linode:
+                    print(new_linode.ipv4[0])
+
+                To delete the new_linode (WARNING: this immediately destroys the Linode):
+                    new_linode.delete()
+
+                **Create an Instance from StackScript**
+
+                When creating an Instance from a :any:`StackScript`, an :any:`Image` that
+                the StackScript support must be provided..  You must also provide any
+                required StackScript data for the script's User Defined Fields..  For
+                example, if deploying `StackScript 10079`_ (which deploys a new Instance
+                with a user created from keys on `github`_::
+
+                   stackscript = StackScript(client, 10079)
+
+                   new_linode, password = client.linode.instance_create(
+                      "g6-standard-2",
+                      "us-east",
+                      image="linode/debian9",
+                      stackscript=stackscript,
+                      stackscript_data={"gh_username": "example"})
+
+                In the above example, "gh_username" is the name of a User Defined Field
+                in the chosen StackScript.  For more information on StackScripts, see
+                the `StackScript guide`_.
+
+                .. _`StackScript 10079`: https://www.linode.com/stackscripts/view/10079
+                .. _`github`: https://github.com
+                .. _`StackScript guide`: https://www.linode.com/docs/platform/stackscripts/
+
+                **Create an Instance from a Backup**
+
+                To create a new Instance by restoring a :any:`Backup` to it, provide a
+                :any:`Type`, a :any:`Region`, and the :any:`Backup` to restore.  You
+                may provide either IDs or objects for all of these fields::
+
+                   existing_linode = Instance(client, 123)
+                   snapshot = existing_linode.available_backups.snapshot.current
+
+                   new_linode = client.linode.instance_create(
+                       "g6-standard-2",
+                       "us-east",
+                       backup=snapshot)
+
+                **Create an Instance with explicit interfaces:**
+
+                To create a new Instance with explicit interfaces, provide list of
+                LinodeInterfaceOptions objects or dicts to the "interfaces" field::
+
+                linode, password = client.linode.instance_create(
+                    "g6-standard-1",
+                    "us-mia",
+                    image="linode/ubuntu24.04",
+
+                    # This can be configured as an account-wide default
+                    interface_generation=InterfaceGeneration.LINODE,
+
+                    interfaces=[
+                        LinodeInterfaceOptions(
+                            default_route=LinodeInterfaceDefaultRouteOptions(
+                                ipv4=True,
+                                ipv6=True
+                            ),
+                            public=LinodeInterfacePublicOptions
+                        )
+                    ]
                 )
-            ]
-        )
-
-        **Create an empty Instance**
-
-        If you want to create an empty Instance that you will configure manually,
-        simply call `instance_create` with a :any:`Type` and a :any:`Region`::
-
-           empty_linode = client.linode.instance_create("g6-standard-2", "us-east")
-
-        When created this way, the Instance will not be booted and cannot boot
-        successfully until disks and configs are created, or it is otherwise
-        configured.
-
-        API Documentation: https://techdocs.akamai.com/linode-api/reference/post-linode-instance
-
-        :param ltype: The Instance Type we are creating
-        :type ltype: str or Type
-        :param region: The Region in which we are creating the Instance
-        :type region: str or Region
-        :param image: The Image to deploy to this Instance. If this is provided
-                      and no root_pass is given, a password will be generated
-                      and returned along with the new Instance.
-        :type image: str or Image
-        :param stackscript: The StackScript to deploy to the new Instance.  If
-                            provided, "image" is required and must be compatible
-                            with the chosen StackScript.
-        :type stackscript: int or StackScript
-        :param stackscript_data: Values for the User Defined Fields defined in
-                                 the chosen StackScript.  Does nothing if
-                                 StackScript is not provided.
-        :type stackscript_data: dict
-        :param backup: The Backup to restore to the new Instance.  May not be
-                       provided if "image" is given.
-        :type backup: int of Backup
-        :param authorized_keys: The ssh public keys to install in the linode's
-                                /root/.ssh/authorized_keys file.  Each entry may
-                                be a single key, or a path to a file containing
-                                the key.
-        :type authorized_keys: list or str
-        :param label: The display label for the new Instance
-        :type label: str
-        :param group: The display group for the new Instance
-        :type group: str
-        :param booted: Whether the new Instance should be booted.  This will
-                       default to True if the Instance is deployed from an Image
-                       or Backup.
-        :type booted: bool
-        :param tags: A list of tags to apply to the new instance.  If any of the
-                     tags included do not exist, they will be created as part of
-                     this operation.
-        :type tags: list[str]
-        :param private_ip: Whether the new Instance should have private networking
-                           enabled and assigned a private IPv4 address.
-        :type private_ip: bool
-        :param metadata: Metadata-related fields to use when creating the new Instance.
-                         The contents of this field can be built using the
-                         :any:`build_instance_metadata` method.
-        :type metadata: dict
-        :param firewall: The firewall to attach this Linode to.
-        :type firewall: int or Firewall
-        :param disk_encryption: The disk encryption policy for this Linode.
-                                NOTE: Disk encryption may not currently be available to all users.
-        :type disk_encryption: InstanceDiskEncryptionType or str
-        :param interfaces: An array of Network Interfaces to add to this Linode’s Configuration Profile.
-                           At least one and up to three Interface objects can exist in this array.
-        :type interfaces: List[LinodeInterfaceOptions], List[NetworkInterface], or List[dict[str, Any]]
-        :param placement_group: A Placement Group to create this Linode under.
-        :type placement_group: Union[InstancePlacementGroupAssignment, PlacementGroup, Dict[str, Any], int]
-        :param interface_generation: The generation of network interfaces this Linode uses.
-        :type interface_generation: InterfaceGeneration or str
-        :param network_helper: Whether this instance should have Network Helper enabled.
-        :type network_helper: bool
-<<<<<<< HEAD
-=======
-        :param maintenance_policy: The slug of the maintenance policy to apply during maintenance.
-                                      If not provided, the default policy (linode/migrate) will be applied.
-                                      NOTE: This field is in beta and may only
-                            function if base_url is set to `https://api.linode.com/v4beta`.
-        :type maintenance_policy: str
->>>>>>> fed436bb
-
-        :returns: A new Instance object, or a tuple containing the new Instance and
-                  the generated password.
-        :rtype: Instance or tuple(Instance, str)
-        :raises ApiError: If contacting the API fails
-        :raises UnexpectedResponseError: If the API response is somehow malformed.
-                                         This usually indicates that you are using
-                                         an outdated library.
+
+                **Create an empty Instance**
+
+                If you want to create an empty Instance that you will configure manually,
+                simply call `instance_create` with a :any:`Type` and a :any:`Region`::
+
+                   empty_linode = client.linode.instance_create("g6-standard-2", "us-east")
+
+                When created this way, the Instance will not be booted and cannot boot
+                successfully until disks and configs are created, or it is otherwise
+                configured.
+
+                API Documentation: https://techdocs.akamai.com/linode-api/reference/post-linode-instance
+
+                :param ltype: The Instance Type we are creating
+                :type ltype: str or Type
+                :param region: The Region in which we are creating the Instance
+                :type region: str or Region
+                :param image: The Image to deploy to this Instance. If this is provided
+                              and no root_pass is given, a password will be generated
+                              and returned along with the new Instance.
+                :type image: str or Image
+                :param stackscript: The StackScript to deploy to the new Instance.  If
+                                    provided, "image" is required and must be compatible
+                                    with the chosen StackScript.
+                :type stackscript: int or StackScript
+                :param stackscript_data: Values for the User Defined Fields defined in
+                                         the chosen StackScript.  Does nothing if
+                                         StackScript is not provided.
+                :type stackscript_data: dict
+                :param backup: The Backup to restore to the new Instance.  May not be
+                               provided if "image" is given.
+                :type backup: int of Backup
+                :param authorized_keys: The ssh public keys to install in the linode's
+                                        /root/.ssh/authorized_keys file.  Each entry may
+                                        be a single key, or a path to a file containing
+                                        the key.
+                :type authorized_keys: list or str
+                :param label: The display label for the new Instance
+                :type label: str
+                :param group: The display group for the new Instance
+                :type group: str
+                :param booted: Whether the new Instance should be booted.  This will
+                               default to True if the Instance is deployed from an Image
+                               or Backup.
+                :type booted: bool
+                :param tags: A list of tags to apply to the new instance.  If any of the
+                             tags included do not exist, they will be created as part of
+                             this operation.
+                :type tags: list[str]
+                :param private_ip: Whether the new Instance should have private networking
+                                   enabled and assigned a private IPv4 address.
+                :type private_ip: bool
+                :param metadata: Metadata-related fields to use when creating the new Instance.
+                                 The contents of this field can be built using the
+                                 :any:`build_instance_metadata` method.
+                :type metadata: dict
+                :param firewall: The firewall to attach this Linode to.
+                :type firewall: int or Firewall
+                :param disk_encryption: The disk encryption policy for this Linode.
+                                        NOTE: Disk encryption may not currently be available to all users.
+                :type disk_encryption: InstanceDiskEncryptionType or str
+                :param interfaces: An array of Network Interfaces to add to this Linode’s Configuration Profile.
+                                   At least one and up to three Interface objects can exist in this array.
+                :type interfaces: List[LinodeInterfaceOptions], List[NetworkInterface], or List[dict[str, Any]]
+                :param placement_group: A Placement Group to create this Linode under.
+                :type placement_group: Union[InstancePlacementGroupAssignment, PlacementGroup, Dict[str, Any], int]
+                :param interface_generation: The generation of network interfaces this Linode uses.
+                :type interface_generation: InterfaceGeneration or str
+                :param network_helper: Whether this instance should have Network Helper enabled.
+                :type network_helper: bool
+        <<<<<<< HEAD
+        =======
+                :param maintenance_policy: The slug of the maintenance policy to apply during maintenance.
+                                              If not provided, the default policy (linode/migrate) will be applied.
+                                              NOTE: This field is in beta and may only
+                                    function if base_url is set to `https://api.linode.com/v4beta`.
+                :type maintenance_policy: str
+        >>>>>>> fed436bb516bf1b08966058cb418ad3959e9b405
+
+                :returns: A new Instance object, or a tuple containing the new Instance and
+                          the generated password.
+                :rtype: Instance or tuple(Instance, str)
+                :raises ApiError: If contacting the API fails
+                :raises UnexpectedResponseError: If the API response is somehow malformed.
+                                                 This usually indicates that you are using
+                                                 an outdated library.
         """
 
         ret_pass = None
