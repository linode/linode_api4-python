--- conflicted
+++ resolved
@@ -156,7 +156,6 @@
                 int,
             ]
         ] = None,
-<<<<<<< HEAD
         interfaces: Optional[
             List[
                 Union[LinodeInterfaceOptions, NetworkInterface, Dict[str, Any]],
@@ -164,9 +163,7 @@
         ] = None,
         interface_generation: Optional[Union[InterfaceGeneration, str]] = None,
         network_helper: Optional[bool] = None,
-=======
         maintenance_policy: Optional[str] = None,
->>>>>>> f2055c68
         **kwargs,
     ):
         """
@@ -334,18 +331,15 @@
         :type interfaces: List[LinodeInterfaceOptions], List[NetworkInterface], or List[dict[str, Any]]
         :param placement_group: A Placement Group to create this Linode under.
         :type placement_group: Union[InstancePlacementGroupAssignment, PlacementGroup, Dict[str, Any], int]
-<<<<<<< HEAD
         :param interface_generation: The generation of network interfaces this Linode uses.
         :type interface_generation: InterfaceGeneration or str
         :param network_helper: Whether this instance should have Network Helper enabled.
         :type network_helper: bool
-=======
         :param maintenance_policy: The slug of the maintenance policy to apply during maintenance.
                                       If not provided, the default policy (linode/migrate) will be applied.
                                       NOTE: This field is in beta and may only
                             function if base_url is set to `https://api.linode.com/v4beta`.
         :type maintenance_policy: str
->>>>>>> f2055c68
 
         :returns: A new Instance object, or a tuple containing the new Instance and
                   the generated password.
